//===----- Workshare.cpp -  OpenMP workshare implementation ------ C++ -*-===//
//
// Part of the LLVM Project, under the Apache License v2.0 with LLVM Exceptions.
// See https://llvm.org/LICENSE.txt for license information.
// SPDX-License-Identifier: Apache-2.0 WITH LLVM-exception
//
//===----------------------------------------------------------------------===//
//
// This file contains the implementation of the KMPC interface
// for the loop construct plus other worksharing constructs that use the same
// interface as loops.
//
//===----------------------------------------------------------------------===//

#include "Debug.h"
#include "Interface.h"
#include "Mapping.h"
#include "State.h"
#include "Synchronization.h"
#include "Types.h"
#include "Utils.h"

using namespace ompx;

// TODO:
struct DynamicScheduleTracker {
  int64_t Chunk;
  int64_t LoopUpperBound;
  int64_t NextLowerBound;
  int64_t Stride;
  kmp_sched_t ScheduleType;
  DynamicScheduleTracker *NextDST;
};

#define ASSERT0(...)

// used by the library for the interface with the app
#define DISPATCH_FINISHED 0
#define DISPATCH_NOTFINISHED 1

// used by dynamic scheduling
#define FINISHED 0
#define NOT_FINISHED 1
#define LAST_CHUNK 2

#pragma omp begin declare target device_type(nohost)

extern int32_t __omp_rtl_assume_teams_oversubscription;
extern int32_t __omp_rtl_assume_threads_oversubscription;

// TODO: This variable is a hack inherited from the old runtime.
static uint64_t SHARED(Cnt);

template <typename T, typename ST> struct omptarget_nvptx_LoopSupport {
  ////////////////////////////////////////////////////////////////////////////////
  // Loop with static scheduling with chunk

  // Generic implementation of OMP loop scheduling with static policy
  /*! \brief Calculate initial bounds for static loop and stride
   *  @param[in] loc location in code of the call (not used here)
   *  @param[in] global_tid global thread id
   *  @param[in] schetype type of scheduling (see omptarget-nvptx.h)
   *  @param[in] plastiter pointer to last iteration
   *  @param[in,out] pointer to loop lower bound. it will contain value of
   *  lower bound of first chunk
   *  @param[in,out] pointer to loop upper bound. It will contain value of
   *  upper bound of first chunk
   *  @param[in,out] pointer to loop stride. It will contain value of stride
   *  between two successive chunks executed by the same thread
   *  @param[in] loop increment bump
   *  @param[in] chunk size
   */

  // helper function for static chunk
  static void ForStaticChunk(int &last, T &lb, T &ub, ST &stride, ST chunk,
                             T entityId, T numberOfEntities) {
    // each thread executes multiple chunks all of the same size, except
    // the last one
    // distance between two successive chunks
    stride = numberOfEntities * chunk;
    lb = lb + entityId * chunk;
    T inputUb = ub;
    ub = lb + chunk - 1; // Clang uses i <= ub
    // Say ub' is the begining of the last chunk. Then who ever has a
    // lower bound plus a multiple of the increment equal to ub' is
    // the last one.
    T beginingLastChunk = inputUb - (inputUb % chunk);
    last = ((beginingLastChunk - lb) % stride) == 0;
  }

  ////////////////////////////////////////////////////////////////////////////////
  // Loop with static scheduling without chunk

  // helper function for static no chunk
  static void ForStaticNoChunk(int &last, T &lb, T &ub, ST &stride, ST &chunk,
                               T entityId, T numberOfEntities) {
    // No chunk size specified.  Each thread or warp gets at most one
    // chunk; chunks are all almost of equal size
    T loopSize = ub - lb + 1;

    chunk = loopSize / numberOfEntities;
    T leftOver = loopSize - chunk * numberOfEntities;

    if (entityId < leftOver) {
      chunk++;
      lb = lb + entityId * chunk;
    } else {
      lb = lb + entityId * chunk + leftOver;
    }

    T inputUb = ub;
    ub = lb + chunk - 1; // Clang uses i <= ub
    last = lb <= inputUb && inputUb <= ub;
    stride = loopSize; // make sure we only do 1 chunk per warp
  }

  ////////////////////////////////////////////////////////////////////////////////
  // Support for Static Init

  static void for_static_init(int32_t, int32_t schedtype, int32_t *plastiter,
                              T *plower, T *pupper, ST *pstride, ST chunk,
                              bool IsSPMDExecutionMode) {
    int32_t gtid = omp_get_thread_num();
    int numberOfActiveOMPThreads = omp_get_num_threads();

    // All warps that are in excess of the maximum requested, do
    // not execute the loop
    ASSERT0(LT_FUSSY, gtid < numberOfActiveOMPThreads,
            "current thread is not needed here; error");

    // copy
    int lastiter = 0;
    T lb = *plower;
    T ub = *pupper;
    ST stride = *pstride;

    // init
    switch (SCHEDULE_WITHOUT_MODIFIERS(schedtype)) {
    case kmp_sched_static_chunk: {
      if (chunk > 0) {
        ForStaticChunk(lastiter, lb, ub, stride, chunk, gtid,
                       numberOfActiveOMPThreads);
        break;
      }
      [[fallthrough]];
    } // note: if chunk <=0, use nochunk
    case kmp_sched_static_balanced_chunk: {
      if (chunk > 0) {
        // round up to make sure the chunk is enough to cover all iterations
        T tripCount = ub - lb + 1; // +1 because ub is inclusive
        T span = (tripCount + numberOfActiveOMPThreads - 1) /
                 numberOfActiveOMPThreads;
        // perform chunk adjustment
        chunk = (span + chunk - 1) & ~(chunk - 1);

        ASSERT0(LT_FUSSY, ub >= lb, "ub must be >= lb.");
        T oldUb = ub;
        ForStaticChunk(lastiter, lb, ub, stride, chunk, gtid,
                       numberOfActiveOMPThreads);
        if (ub > oldUb)
          ub = oldUb;
        break;
      }
      [[fallthrough]];
    } // note: if chunk <=0, use nochunk
    case kmp_sched_static_nochunk: {
      ForStaticNoChunk(lastiter, lb, ub, stride, chunk, gtid,
                       numberOfActiveOMPThreads);
      break;
    }
    case kmp_sched_distr_static_chunk: {
      if (chunk > 0) {
        ForStaticChunk(lastiter, lb, ub, stride, chunk, omp_get_team_num(),
                       omp_get_num_teams());
        break;
      }
      [[fallthrough]];
    } // note: if chunk <=0, use nochunk
    case kmp_sched_distr_static_nochunk: {
      ForStaticNoChunk(lastiter, lb, ub, stride, chunk, omp_get_team_num(),
                       omp_get_num_teams());
      break;
    }
    case kmp_sched_distr_static_chunk_sched_static_chunkone: {
      ForStaticChunk(lastiter, lb, ub, stride, chunk,
                     numberOfActiveOMPThreads * omp_get_team_num() + gtid,
                     omp_get_num_teams() * numberOfActiveOMPThreads);
      break;
    }
    default: {
      // ASSERT(LT_FUSSY, 0, "unknown schedtype %d", (int)schedtype);
      ForStaticChunk(lastiter, lb, ub, stride, chunk, gtid,
                     numberOfActiveOMPThreads);
      break;
    }
    }
    // copy back
    *plastiter = lastiter;
    *plower = lb;
    *pupper = ub;
    *pstride = stride;
  }

  ////////////////////////////////////////////////////////////////////////////////
  // Support for dispatch Init

  static int OrderedSchedule(kmp_sched_t schedule) {
    return schedule >= kmp_sched_ordered_first &&
           schedule <= kmp_sched_ordered_last;
  }

  static void dispatch_init(IdentTy *loc, int32_t threadId,
                            kmp_sched_t schedule, T lb, T ub, ST st, ST chunk,
                            DynamicScheduleTracker *DST) {
    int tid = mapping::getThreadIdInBlock();
    T tnum = omp_get_num_threads();
    T tripCount = ub - lb + 1; // +1 because ub is inclusive
    ASSERT0(LT_FUSSY, threadId < tnum,
            "current thread is not needed here; error");

    /* Currently just ignore the monotonic and non-monotonic modifiers
     * (the compiler isn't producing them * yet anyway).
     * When it is we'll want to look at them somewhere here and use that
     * information to add to our schedule choice. We shouldn't need to pass
     * them on, they merely affect which schedule we can legally choose for
     * various dynamic cases. (In particular, whether or not a stealing scheme
     * is legal).
     */
    schedule = SCHEDULE_WITHOUT_MODIFIERS(schedule);

    // Process schedule.
    if (tnum == 1 || tripCount <= 1 || OrderedSchedule(schedule)) {
      if (OrderedSchedule(schedule))
        __kmpc_barrier(loc, threadId);
      schedule = kmp_sched_static_chunk;
      chunk = tripCount; // one thread gets the whole loop
    } else if (schedule == kmp_sched_runtime) {
      // process runtime
      omp_sched_t rtSched;
      int ChunkInt;
      omp_get_schedule(&rtSched, &ChunkInt);
      chunk = ChunkInt;
      switch (rtSched) {
      case omp_sched_static: {
        if (chunk > 0)
          schedule = kmp_sched_static_chunk;
        else
          schedule = kmp_sched_static_nochunk;
        break;
      }
      case omp_sched_auto: {
        schedule = kmp_sched_static_chunk;
        chunk = 1;
        break;
      }
      case omp_sched_dynamic:
      case omp_sched_guided: {
        schedule = kmp_sched_dynamic;
        break;
      }
      }
    } else if (schedule == kmp_sched_auto) {
      schedule = kmp_sched_static_chunk;
      chunk = 1;
    } else {
      // ASSERT(LT_FUSSY,
      //        schedule == kmp_sched_dynamic || schedule == kmp_sched_guided,
      //        "unknown schedule %d & chunk %lld\n", (int)schedule,
      //        (long long)chunk);
    }

    // init schedules
    if (schedule == kmp_sched_static_chunk) {
      ASSERT0(LT_FUSSY, chunk > 0, "bad chunk value");
      // save sched state
      DST->ScheduleType = schedule;
      // save ub
      DST->LoopUpperBound = ub;
      // compute static chunk
      ST stride;
      int lastiter = 0;
      ForStaticChunk(lastiter, lb, ub, stride, chunk, threadId, tnum);
      // save computed params
      DST->Chunk = chunk;
      DST->NextLowerBound = lb;
      DST->Stride = stride;
    } else if (schedule == kmp_sched_static_balanced_chunk) {
      ASSERT0(LT_FUSSY, chunk > 0, "bad chunk value");
      // save sched state
      DST->ScheduleType = schedule;
      // save ub
      DST->LoopUpperBound = ub;
      // compute static chunk
      ST stride;
      int lastiter = 0;
      // round up to make sure the chunk is enough to cover all iterations
      T span = (tripCount + tnum - 1) / tnum;
      // perform chunk adjustment
      chunk = (span + chunk - 1) & ~(chunk - 1);

      T oldUb = ub;
      ForStaticChunk(lastiter, lb, ub, stride, chunk, threadId, tnum);
      ASSERT0(LT_FUSSY, ub >= lb, "ub must be >= lb.");
      if (ub > oldUb)
        ub = oldUb;
      // save computed params
      DST->Chunk = chunk;
      DST->NextLowerBound = lb;
      DST->Stride = stride;
    } else if (schedule == kmp_sched_static_nochunk) {
      ASSERT0(LT_FUSSY, chunk == 0, "bad chunk value");
      // save sched state
      DST->ScheduleType = schedule;
      // save ub
      DST->LoopUpperBound = ub;
      // compute static chunk
      ST stride;
      int lastiter = 0;
      ForStaticNoChunk(lastiter, lb, ub, stride, chunk, threadId, tnum);
      // save computed params
      DST->Chunk = chunk;
      DST->NextLowerBound = lb;
      DST->Stride = stride;
    } else if (schedule == kmp_sched_dynamic || schedule == kmp_sched_guided) {
      // save data
      DST->ScheduleType = schedule;
      if (chunk < 1)
        chunk = 1;
      DST->Chunk = chunk;
      DST->LoopUpperBound = ub;
      DST->NextLowerBound = lb;
      __kmpc_barrier(loc, threadId);
      if (tid == 0) {
        Cnt = 0;
        fence::team(atomic::seq_cst);
      }
      __kmpc_barrier(loc, threadId);
    }
  }

  ////////////////////////////////////////////////////////////////////////////////
  // Support for dispatch next

  static uint64_t NextIter() {
    __kmpc_impl_lanemask_t active = mapping::activemask();
    uint32_t leader = utils::ffs(active) - 1;
    uint32_t change = utils::popc(active);
    __kmpc_impl_lanemask_t lane_mask_lt = mapping::lanemaskLT();
    unsigned int rank = utils::popc(active & lane_mask_lt);
    uint64_t warp_res = 0;
    if (rank == 0) {
      warp_res = atomic::add(&Cnt, change, atomic::seq_cst);
    }
    warp_res = utils::shuffle(active, warp_res, leader);
    return warp_res + rank;
  }

  static int DynamicNextChunk(T &lb, T &ub, T chunkSize, T loopLowerBound,
                              T loopUpperBound) {
    T N = NextIter();
    lb = loopLowerBound + N * chunkSize;
    ub = lb + chunkSize - 1; // Clang uses i <= ub

    // 3 result cases:
    //  a. lb and ub < loopUpperBound --> NOT_FINISHED
    //  b. lb < loopUpperBound and ub >= loopUpperBound: last chunk -->
    //  NOT_FINISHED
    //  c. lb and ub >= loopUpperBound: empty chunk --> FINISHED
    // a.
    if (lb <= loopUpperBound && ub < loopUpperBound) {
      return NOT_FINISHED;
    }
    // b.
    if (lb <= loopUpperBound) {
      ub = loopUpperBound;
      return LAST_CHUNK;
    }
    // c. if we are here, we are in case 'c'
    lb = loopUpperBound + 2;
    ub = loopUpperBound + 1;
    return FINISHED;
  }

  static int dispatch_next(IdentTy *loc, int32_t gtid, int32_t *plast,
                           T *plower, T *pupper, ST *pstride,
                           DynamicScheduleTracker *DST) {
    // ID of a thread in its own warp

    // automatically selects thread or warp ID based on selected implementation
    ASSERT0(LT_FUSSY, gtid < omp_get_num_threads(),
            "current thread is not needed here; error");
    // retrieve schedule
    kmp_sched_t schedule = DST->ScheduleType;

    // xxx reduce to one
    if (schedule == kmp_sched_static_chunk ||
        schedule == kmp_sched_static_nochunk) {
      T myLb = DST->NextLowerBound;
      T ub = DST->LoopUpperBound;
      // finished?
      if (myLb > ub) {
        return DISPATCH_FINISHED;
      }
      // not finished, save current bounds
      ST chunk = DST->Chunk;
      *plower = myLb;
      T myUb = myLb + chunk - 1; // Clang uses i <= ub
      if (myUb > ub)
        myUb = ub;
      *pupper = myUb;
      *plast = (int32_t)(myUb == ub);

      // increment next lower bound by the stride
      ST stride = DST->Stride;
      DST->NextLowerBound = myLb + stride;
      return DISPATCH_NOTFINISHED;
    }
    ASSERT0(LT_FUSSY,
            schedule == kmp_sched_dynamic || schedule == kmp_sched_guided,
            "bad sched");
    T myLb, myUb;
    int finished = DynamicNextChunk(myLb, myUb, DST->Chunk, DST->NextLowerBound,
                                    DST->LoopUpperBound);

    if (finished == FINISHED)
      return DISPATCH_FINISHED;

    // not finished (either not finished or last chunk)
    *plast = (int32_t)(finished == LAST_CHUNK);
    *plower = myLb;
    *pupper = myUb;
    *pstride = 1;

    return DISPATCH_NOTFINISHED;
  }

  static void dispatch_fini() {
    // nothing
  }

  ////////////////////////////////////////////////////////////////////////////////
  // end of template class that encapsulate all the helper functions
  ////////////////////////////////////////////////////////////////////////////////
};

////////////////////////////////////////////////////////////////////////////////
// KMP interface implementation (dyn loops)
////////////////////////////////////////////////////////////////////////////////

// TODO: This is a stopgap. We probably want to expand the dispatch API to take
//       an DST pointer which can then be allocated properly without malloc.
static DynamicScheduleTracker *THREAD_LOCAL(ThreadDSTPtr);

// Create a new DST, link the current one, and define the new as current.
static DynamicScheduleTracker *pushDST() {
  DynamicScheduleTracker *NewDST = static_cast<DynamicScheduleTracker *>(
      memory::allocGlobal(sizeof(DynamicScheduleTracker), "new DST"));
  *NewDST = DynamicScheduleTracker({0});
  NewDST->NextDST = ThreadDSTPtr;
  ThreadDSTPtr = NewDST;
  return ThreadDSTPtr;
}

// Return the current DST.
static DynamicScheduleTracker *peekDST() { return ThreadDSTPtr; }

// Pop the current DST and restore the last one.
static void popDST() {
  DynamicScheduleTracker *OldDST = ThreadDSTPtr->NextDST;
  memory::freeGlobal(ThreadDSTPtr, "remove DST");
  ThreadDSTPtr = OldDST;
}

extern "C" {

// init
void __kmpc_dispatch_init_4(IdentTy *loc, int32_t tid, int32_t schedule,
                            int32_t lb, int32_t ub, int32_t st, int32_t chunk) {
  DynamicScheduleTracker *DST = pushDST();
  omptarget_nvptx_LoopSupport<int32_t, int32_t>::dispatch_init(
      loc, tid, (kmp_sched_t)schedule, lb, ub, st, chunk, DST);
}

void __kmpc_dispatch_init_4u(IdentTy *loc, int32_t tid, int32_t schedule,
                             uint32_t lb, uint32_t ub, int32_t st,
                             int32_t chunk) {
  DynamicScheduleTracker *DST = pushDST();
  omptarget_nvptx_LoopSupport<uint32_t, int32_t>::dispatch_init(
      loc, tid, (kmp_sched_t)schedule, lb, ub, st, chunk, DST);
}

void __kmpc_dispatch_init_8(IdentTy *loc, int32_t tid, int32_t schedule,
                            int64_t lb, int64_t ub, int64_t st, int64_t chunk) {
  DynamicScheduleTracker *DST = pushDST();
  omptarget_nvptx_LoopSupport<int64_t, int64_t>::dispatch_init(
      loc, tid, (kmp_sched_t)schedule, lb, ub, st, chunk, DST);
}

void __kmpc_dispatch_init_8u(IdentTy *loc, int32_t tid, int32_t schedule,
                             uint64_t lb, uint64_t ub, int64_t st,
                             int64_t chunk) {
  DynamicScheduleTracker *DST = pushDST();
  omptarget_nvptx_LoopSupport<uint64_t, int64_t>::dispatch_init(
      loc, tid, (kmp_sched_t)schedule, lb, ub, st, chunk, DST);
}

// next
int __kmpc_dispatch_next_4(IdentTy *loc, int32_t tid, int32_t *p_last,
                           int32_t *p_lb, int32_t *p_ub, int32_t *p_st) {
  DynamicScheduleTracker *DST = peekDST();
  return omptarget_nvptx_LoopSupport<int32_t, int32_t>::dispatch_next(
      loc, tid, p_last, p_lb, p_ub, p_st, DST);
}

int __kmpc_dispatch_next_4u(IdentTy *loc, int32_t tid, int32_t *p_last,
                            uint32_t *p_lb, uint32_t *p_ub, int32_t *p_st) {
  DynamicScheduleTracker *DST = peekDST();
  return omptarget_nvptx_LoopSupport<uint32_t, int32_t>::dispatch_next(
      loc, tid, p_last, p_lb, p_ub, p_st, DST);
}

int __kmpc_dispatch_next_8(IdentTy *loc, int32_t tid, int32_t *p_last,
                           int64_t *p_lb, int64_t *p_ub, int64_t *p_st) {
  DynamicScheduleTracker *DST = peekDST();
  return omptarget_nvptx_LoopSupport<int64_t, int64_t>::dispatch_next(
      loc, tid, p_last, p_lb, p_ub, p_st, DST);
}

int __kmpc_dispatch_next_8u(IdentTy *loc, int32_t tid, int32_t *p_last,
                            uint64_t *p_lb, uint64_t *p_ub, int64_t *p_st) {
  DynamicScheduleTracker *DST = peekDST();
  return omptarget_nvptx_LoopSupport<uint64_t, int64_t>::dispatch_next(
      loc, tid, p_last, p_lb, p_ub, p_st, DST);
}

// fini
void __kmpc_dispatch_fini_4(IdentTy *loc, int32_t tid) {
  omptarget_nvptx_LoopSupport<int32_t, int32_t>::dispatch_fini();
  popDST();
}

void __kmpc_dispatch_fini_4u(IdentTy *loc, int32_t tid) {
  omptarget_nvptx_LoopSupport<uint32_t, int32_t>::dispatch_fini();
  popDST();
}

void __kmpc_dispatch_fini_8(IdentTy *loc, int32_t tid) {
  omptarget_nvptx_LoopSupport<int64_t, int64_t>::dispatch_fini();
  popDST();
}

void __kmpc_dispatch_fini_8u(IdentTy *loc, int32_t tid) {
  omptarget_nvptx_LoopSupport<uint64_t, int64_t>::dispatch_fini();
  popDST();
}

////////////////////////////////////////////////////////////////////////////////
// KMP interface implementation (static loops)
////////////////////////////////////////////////////////////////////////////////

void __kmpc_for_static_init_4(IdentTy *loc, int32_t global_tid,
                              int32_t schedtype, int32_t *plastiter,
                              int32_t *plower, int32_t *pupper,
                              int32_t *pstride, int32_t incr, int32_t chunk) {
  omptarget_nvptx_LoopSupport<int32_t, int32_t>::for_static_init(
      global_tid, schedtype, plastiter, plower, pupper, pstride, chunk,
      mapping::isSPMDMode());
}

void __kmpc_for_static_init_4u(IdentTy *loc, int32_t global_tid,
                               int32_t schedtype, int32_t *plastiter,
                               uint32_t *plower, uint32_t *pupper,
                               int32_t *pstride, int32_t incr, int32_t chunk) {
  omptarget_nvptx_LoopSupport<uint32_t, int32_t>::for_static_init(
      global_tid, schedtype, plastiter, plower, pupper, pstride, chunk,
      mapping::isSPMDMode());
}

void __kmpc_for_static_init_8(IdentTy *loc, int32_t global_tid,
                              int32_t schedtype, int32_t *plastiter,
                              int64_t *plower, int64_t *pupper,
                              int64_t *pstride, int64_t incr, int64_t chunk) {
  omptarget_nvptx_LoopSupport<int64_t, int64_t>::for_static_init(
      global_tid, schedtype, plastiter, plower, pupper, pstride, chunk,
      mapping::isSPMDMode());
}

void __kmpc_for_static_init_8u(IdentTy *loc, int32_t global_tid,
                               int32_t schedtype, int32_t *plastiter,
                               uint64_t *plower, uint64_t *pupper,
                               int64_t *pstride, int64_t incr, int64_t chunk) {
  omptarget_nvptx_LoopSupport<uint64_t, int64_t>::for_static_init(
      global_tid, schedtype, plastiter, plower, pupper, pstride, chunk,
      mapping::isSPMDMode());
}

void __kmpc_distribute_static_init_4(IdentTy *loc, int32_t global_tid,
                                     int32_t schedtype, int32_t *plastiter,
                                     int32_t *plower, int32_t *pupper,
                                     int32_t *pstride, int32_t incr,
                                     int32_t chunk) {
  omptarget_nvptx_LoopSupport<int32_t, int32_t>::for_static_init(
      global_tid, schedtype, plastiter, plower, pupper, pstride, chunk,
      mapping::isSPMDMode());
}

void __kmpc_distribute_static_init_4u(IdentTy *loc, int32_t global_tid,
                                      int32_t schedtype, int32_t *plastiter,
                                      uint32_t *plower, uint32_t *pupper,
                                      int32_t *pstride, int32_t incr,
                                      int32_t chunk) {
  omptarget_nvptx_LoopSupport<uint32_t, int32_t>::for_static_init(
      global_tid, schedtype, plastiter, plower, pupper, pstride, chunk,
      mapping::isSPMDMode());
}

void __kmpc_distribute_static_init_8(IdentTy *loc, int32_t global_tid,
                                     int32_t schedtype, int32_t *plastiter,
                                     int64_t *plower, int64_t *pupper,
                                     int64_t *pstride, int64_t incr,
                                     int64_t chunk) {
  omptarget_nvptx_LoopSupport<int64_t, int64_t>::for_static_init(
      global_tid, schedtype, plastiter, plower, pupper, pstride, chunk,
      mapping::isSPMDMode());
}

void __kmpc_distribute_static_init_8u(IdentTy *loc, int32_t global_tid,
                                      int32_t schedtype, int32_t *plastiter,
                                      uint64_t *plower, uint64_t *pupper,
                                      int64_t *pstride, int64_t incr,
                                      int64_t chunk) {
  omptarget_nvptx_LoopSupport<uint64_t, int64_t>::for_static_init(
      global_tid, schedtype, plastiter, plower, pupper, pstride, chunk,
      mapping::isSPMDMode());
}

void __kmpc_for_static_fini(IdentTy *loc, int32_t global_tid) {}

void __kmpc_distribute_static_fini(IdentTy *loc, int32_t global_tid) {}
}

namespace ompx {

/// Helper class to hide the generic loop nest and provide the template argument
/// throughout.
template <typename Ty> class StaticLoopChunker {

  /// Generic loop nest that handles block and/or thread distribution in the
  /// absence of user specified chunk sizes. This implicitly picks a block chunk
  /// size equal to the number of threads in the block and a thread chunk size
  /// equal to one. In contrast to the chunked version we can get away with a
  /// single loop in this case
  static void NormalizedLoopNestNoChunk(void (*LoopBody)(Ty, void *), void *Arg,
                                        Ty NumBlocks, Ty BId, Ty NumThreads,
                                        Ty TId, Ty NumIters,
                                        bool OneIterationPerThread) {
    Ty KernelIteration = NumBlocks * NumThreads;

    // Start index in the normalized space.
    Ty IV = BId * NumThreads + TId;
    ASSERT(IV >= 0, "Bad index");

    // Cover the entire iteration space, assumptions in the caller might allow
    // to simplify this loop to a conditional.
    if (IV < NumIters) {
      do {

        // Execute the loop body.
        LoopBody(IV, Arg);

        // Every thread executed one block and thread chunk now.
        IV += KernelIteration;

        if (OneIterationPerThread)
          return;

      } while (IV < NumIters);
    }
  }

  /// Generic loop nest that handles block and/or thread distribution in the
  /// presence of user specified chunk sizes (for at least one of them).
  static void NormalizedLoopNestChunked(void (*LoopBody)(Ty, void *), void *Arg,
                                        Ty BlockChunk, Ty NumBlocks, Ty BId,
                                        Ty ThreadChunk, Ty NumThreads, Ty TId,
                                        Ty NumIters,
                                        bool OneIterationPerThread) {
    Ty KernelIteration = NumBlocks * BlockChunk;

    // Start index in the chunked space.
    Ty IV = BId * BlockChunk + TId;
    ASSERT(IV >= 0, "Bad index");

    // Cover the entire iteration space, assumptions in the caller might allow
    // to simplify this loop to a conditional.
    do {

      Ty BlockChunkLeft =
          BlockChunk >= TId * ThreadChunk ? BlockChunk - TId * ThreadChunk : 0;
      Ty ThreadChunkLeft =
          ThreadChunk <= BlockChunkLeft ? ThreadChunk : BlockChunkLeft;

      while (ThreadChunkLeft--) {

        // Given the blocking it's hard to keep track of what to execute.
        if (IV >= NumIters)
          return;

        // Execute the loop body.
        LoopBody(IV, Arg);

        if (OneIterationPerThread)
          return;

        ++IV;
      }

      IV += KernelIteration;

    } while (IV < NumIters);
  }

public:
  /// Worksharing `for`-loop.
  static void For(IdentTy *Loc, void (*LoopBody)(Ty, void *), void *Arg,
                  Ty NumIters, Ty NumThreads, Ty ThreadChunk) {
    ASSERT(NumIters >= 0, "Bad iteration count");
    ASSERT(ThreadChunk >= 0, "Bad thread count");

    // All threads need to participate but we don't know if we are in a
    // parallel at all or if the user might have used a `num_threads` clause
    // on the parallel and reduced the number compared to the block size.
    // Since nested parallels are possible too we need to get the thread id
    // from the `omp` getter and not the mapping directly.
    Ty TId = omp_get_thread_num();

    // There are no blocks involved here.
    Ty BlockChunk = 0;
    Ty NumBlocks = 1;
    Ty BId = 0;

    // If the thread chunk is not specified we pick a default now.
    if (ThreadChunk == 0)
      ThreadChunk = 1;

    // If we know we have more threads than iterations we can indicate that to
    // avoid an outer loop.
    bool OneIterationPerThread = false;
    if (__omp_rtl_assume_threads_oversubscription) {
      ASSERT(NumThreads >= NumIters, "Broken assumption");
      OneIterationPerThread = true;
    }

    if (ThreadChunk != 1)
      NormalizedLoopNestChunked(LoopBody, Arg, BlockChunk, NumBlocks, BId,
                                ThreadChunk, NumThreads, TId, NumIters,
                                OneIterationPerThread);
    else
      NormalizedLoopNestNoChunk(LoopBody, Arg, NumBlocks, BId, NumThreads, TId,
                                NumIters, OneIterationPerThread);
  }
<<<<<<< HEAD
=======

>>>>>>> d4d88b84
  /// Worksharing `distrbute`-loop.
  static void Distribute(IdentTy *Loc, void (*LoopBody)(Ty, void *), void *Arg,
                         Ty NumIters, Ty BlockChunk) {
    ASSERT(icv::Level == 0, "Bad distribute");
    ASSERT(icv::ActiveLevel == 0, "Bad distribute");
    ASSERT(state::ParallelRegionFn == nullptr, "Bad distribute");
    ASSERT(state::ParallelTeamSize == 1, "Bad distribute");

    ASSERT(NumIters >= 0, "Bad iteration count");
    ASSERT(BlockChunk >= 0, "Bad block count");

    // There are no threads involved here.
    Ty ThreadChunk = 0;
    Ty NumThreads = 1;
    Ty TId = 0;
    ASSERT(TId == mapping::getThreadIdInBlock(), "Bad thread id");

    // All teams need to participate.
    Ty NumBlocks = mapping::getNumberOfBlocksInKernel();
    Ty BId = mapping::getBlockIdInKernel();

    // If the block chunk is not specified we pick a default now.
    if (BlockChunk == 0)
      BlockChunk = NumThreads;

    // If we know we have more blocks than iterations we can indicate that to
    // avoid an outer loop.
    bool OneIterationPerThread = false;
    if (__omp_rtl_assume_teams_oversubscription) {
      ASSERT(NumBlocks >= NumIters, "Broken assumption");
      OneIterationPerThread = true;
    }

    if (BlockChunk != NumThreads)
      NormalizedLoopNestChunked(LoopBody, Arg, BlockChunk, NumBlocks, BId,
                                ThreadChunk, NumThreads, TId, NumIters,
                                OneIterationPerThread);
    else
      NormalizedLoopNestNoChunk(LoopBody, Arg, NumBlocks, BId, NumThreads, TId,
                                NumIters, OneIterationPerThread);

    ASSERT(icv::Level == 0, "Bad distribute");
    ASSERT(icv::ActiveLevel == 0, "Bad distribute");
    ASSERT(state::ParallelRegionFn == nullptr, "Bad distribute");
    ASSERT(state::ParallelTeamSize == 1, "Bad distribute");
  }

  /// Worksharing `distrbute parallel for`-loop.
  static void DistributeFor(IdentTy *Loc, void (*LoopBody)(Ty, void *),
                            void *Arg, Ty NumIters, Ty NumThreads,
                            Ty BlockChunk, Ty ThreadChunk) {
    ASSERT(icv::Level == 1, "Bad distribute");
    ASSERT(icv::ActiveLevel == 1, "Bad distribute");
    ASSERT(state::ParallelRegionFn == nullptr, "Bad distribute");

    ASSERT(NumIters >= 0, "Bad iteration count");
    ASSERT(BlockChunk >= 0, "Bad block count");
    ASSERT(ThreadChunk >= 0, "Bad thread count");

    // All threads need to participate but the user might have used a
    // `num_threads` clause on the parallel and reduced the number compared to
    // the block size.
    Ty TId = mapping::getThreadIdInBlock();

    // All teams need to participate.
    Ty NumBlocks = mapping::getNumberOfBlocksInKernel();
    Ty BId = mapping::getBlockIdInKernel();

    // If the block chunk is not specified we pick a default now.
    if (BlockChunk == 0)
      BlockChunk = NumThreads;

    // If the thread chunk is not specified we pick a default now.
    if (ThreadChunk == 0)
      ThreadChunk = 1;

    // If we know we have more threads (across all blocks) than iterations we
    // can indicate that to avoid an outer loop.
    bool OneIterationPerThread = false;
    if (__omp_rtl_assume_teams_oversubscription &
        __omp_rtl_assume_threads_oversubscription) {
      OneIterationPerThread = true;
      ASSERT(NumBlocks * NumThreads >= NumIters, "Broken assumption");
    }

    if (BlockChunk != NumThreads || ThreadChunk != 1)
      NormalizedLoopNestChunked(LoopBody, Arg, BlockChunk, NumBlocks, BId,
                                ThreadChunk, NumThreads, TId, NumIters,
                                OneIterationPerThread);
    else
      NormalizedLoopNestNoChunk(LoopBody, Arg, NumBlocks, BId, NumThreads, TId,
                                NumIters, OneIterationPerThread);

    ASSERT(icv::Level == 1, "Bad distribute");
    ASSERT(icv::ActiveLevel == 1, "Bad distribute");
    ASSERT(state::ParallelRegionFn == nullptr, "Bad distribute");
  }
};

} // namespace ompx

#define OMP_LOOP_ENTRY(BW, TY)                                                 \
<<<<<<< HEAD
  __attribute__((flatten)) void __kmpc_distribute_for_static_loop##BW(         \
      IdentTy *loc, void (*fn)(TY, void *), void *arg, TY num_iters,           \
      TY num_threads, TY block_chunk, TY thread_chunk) {                       \
    ompx::StaticLoopChunker<TY>::DistributeFor(                                \
        loc, fn, arg, num_iters + 1, num_threads, block_chunk, thread_chunk);  \
  }                                                                            \
  __attribute__((flatten)) void __kmpc_distribute_static_loop##BW(             \
      IdentTy *loc, void (*fn)(TY, void *), void *arg, TY num_iters,           \
      TY block_chunk) {                                                        \
    ompx::StaticLoopChunker<TY>::Distribute(loc, fn, arg, num_iters + 1,       \
                                            block_chunk);                      \
  }                                                                            \
  __attribute__((flatten)) void __kmpc_for_static_loop##BW(                    \
=======
  [[gnu::flatten, clang::always_inline]] void                                  \
      __kmpc_distribute_for_static_loop##BW(                                   \
          IdentTy *loc, void (*fn)(TY, void *), void *arg, TY num_iters,       \
          TY num_threads, TY block_chunk, TY thread_chunk) {                   \
    ompx::StaticLoopChunker<TY>::DistributeFor(                                \
        loc, fn, arg, num_iters + 1, num_threads, block_chunk, thread_chunk);  \
  }                                                                            \
  [[gnu::flatten, clang::always_inline]] void                                  \
      __kmpc_distribute_static_loop##BW(IdentTy *loc, void (*fn)(TY, void *),  \
                                        void *arg, TY num_iters,               \
                                        TY block_chunk) {                      \
    ompx::StaticLoopChunker<TY>::Distribute(loc, fn, arg, num_iters + 1,       \
                                            block_chunk);                      \
  }                                                                            \
  [[gnu::flatten, clang::always_inline]] void __kmpc_for_static_loop##BW(      \
>>>>>>> d4d88b84
      IdentTy *loc, void (*fn)(TY, void *), void *arg, TY num_iters,           \
      TY num_threads, TY thread_chunk) {                                       \
    ompx::StaticLoopChunker<TY>::For(loc, fn, arg, num_iters + 1, num_threads, \
                                     thread_chunk);                            \
  }

extern "C" {
OMP_LOOP_ENTRY(_4, int32_t)
OMP_LOOP_ENTRY(_4u, uint32_t)
OMP_LOOP_ENTRY(_8, int64_t)
OMP_LOOP_ENTRY(_8u, uint64_t)
}

#pragma omp end declare target<|MERGE_RESOLUTION|>--- conflicted
+++ resolved
@@ -759,10 +759,7 @@
       NormalizedLoopNestNoChunk(LoopBody, Arg, NumBlocks, BId, NumThreads, TId,
                                 NumIters, OneIterationPerThread);
   }
-<<<<<<< HEAD
-=======
-
->>>>>>> d4d88b84
+
   /// Worksharing `distrbute`-loop.
   static void Distribute(IdentTy *Loc, void (*LoopBody)(Ty, void *), void *Arg,
                          Ty NumIters, Ty BlockChunk) {
@@ -865,21 +862,6 @@
 } // namespace ompx
 
 #define OMP_LOOP_ENTRY(BW, TY)                                                 \
-<<<<<<< HEAD
-  __attribute__((flatten)) void __kmpc_distribute_for_static_loop##BW(         \
-      IdentTy *loc, void (*fn)(TY, void *), void *arg, TY num_iters,           \
-      TY num_threads, TY block_chunk, TY thread_chunk) {                       \
-    ompx::StaticLoopChunker<TY>::DistributeFor(                                \
-        loc, fn, arg, num_iters + 1, num_threads, block_chunk, thread_chunk);  \
-  }                                                                            \
-  __attribute__((flatten)) void __kmpc_distribute_static_loop##BW(             \
-      IdentTy *loc, void (*fn)(TY, void *), void *arg, TY num_iters,           \
-      TY block_chunk) {                                                        \
-    ompx::StaticLoopChunker<TY>::Distribute(loc, fn, arg, num_iters + 1,       \
-                                            block_chunk);                      \
-  }                                                                            \
-  __attribute__((flatten)) void __kmpc_for_static_loop##BW(                    \
-=======
   [[gnu::flatten, clang::always_inline]] void                                  \
       __kmpc_distribute_for_static_loop##BW(                                   \
           IdentTy *loc, void (*fn)(TY, void *), void *arg, TY num_iters,       \
@@ -895,7 +877,6 @@
                                             block_chunk);                      \
   }                                                                            \
   [[gnu::flatten, clang::always_inline]] void __kmpc_for_static_loop##BW(      \
->>>>>>> d4d88b84
       IdentTy *loc, void (*fn)(TY, void *), void *arg, TY num_iters,           \
       TY num_threads, TY thread_chunk) {                                       \
     ompx::StaticLoopChunker<TY>::For(loc, fn, arg, num_iters + 1, num_threads, \

--- conflicted
+++ resolved
@@ -1656,7 +1656,9 @@
       .Case([&](omp::ThreadprivateOp) {
         return convertOmpThreadprivate(*op, builder, moduleTranslation);
       })
-<<<<<<< HEAD
+      .Case<omp::DataOp, omp::EnterDataOp, omp::ExitDataOp>([&](auto op) {
+        return convertOmpTargetData(op, builder, moduleTranslation);
+      })
       .Case([&](omp::TargetOp) {
         bool isDevice = mlir::omp::OpenMPDialect::getIsDevice(
             op->getParentOfType<mlir::ModuleOp>());
@@ -1666,12 +1668,6 @@
         // moduleTranslation);
         return success();
       })
-
-=======
-      .Case<omp::DataOp, omp::EnterDataOp, omp::ExitDataOp>([&](auto op) {
-        return convertOmpTargetData(op, builder, moduleTranslation);
-      })
->>>>>>> b33f5e7e
       .Default([&](Operation *inst) {
         return inst->emitError("unsupported OpenMP operation: ")
                << inst->getName();

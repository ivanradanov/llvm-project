--- conflicted
+++ resolved
@@ -277,16 +277,10 @@
 !CHECK-LABEL: func.func @_QPomp_target_thread_limit() {
 subroutine omp_target_thread_limit
    integer :: a
-<<<<<<< HEAD
    !CHECK-DAG: %[[VAL_1:.*]] = arith.constant 64 : i32
    !CHECK-DAG: %[[MAP:.*]] = omp.map_info var_ptr({{.*}})   map_clauses(tofrom) capture(ByRef) -> !fir.ref<i32> {name = "a"}
-   !CHECK: omp.target   thread_limit(%[[VAL_1]] : i32) map_entries(%[[MAP]] : !fir.ref<i32>) {
-=======
-   !CHECK: %[[VAL_1:.*]] = arith.constant 64 : i32
-   !CHECK: %[[MAP:.*]] = omp.map_info var_ptr({{.*}})   map_clauses(tofrom) capture(ByRef) -> !fir.ref<i32> {name = "a"}
    !CHECK: omp.target   thread_limit(%[[VAL_1]] : i32) map_entries(%[[MAP]] -> %[[ARG_0:.*]] : !fir.ref<i32>) {
    !CHECK: ^bb0(%[[ARG_0]]: !fir.ref<i32>):
->>>>>>> 6d858e2a
    !$omp target map(tofrom: a) thread_limit(64)
       a = 10
    !CHECK: omp.terminator

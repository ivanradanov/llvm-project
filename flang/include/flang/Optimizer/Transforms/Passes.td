//===-- Passes.td - Transforms pass definition file --------*- tablegen -*-===//
//
// Part of the LLVM Project, under the Apache License v2.0 with LLVM Exceptions.
// See https://llvm.org/LICENSE.txt for license information.
// SPDX-License-Identifier: Apache-2.0 WITH LLVM-exception
//
//===----------------------------------------------------------------------===//
//
// This file contains definitions for passes within the Optimizer/Transforms/
// directory.
//
//===----------------------------------------------------------------------===//

#ifndef FLANG_OPTIMIZER_TRANSFORMS_PASSES
#define FLANG_OPTIMIZER_TRANSFORMS_PASSES

include "mlir/Pass/PassBase.td"

class AbstractResultOptBase<string optExt, string operation> 
  : Pass<"abstract-result-on-" # optExt # "-opt", operation> {
  let summary = "Convert fir.array, fir.box and fir.rec function result to "
                "function argument";
  let description = [{
    This pass is required before code gen to the LLVM IR dialect,
    including the pre-cg rewrite pass.
  }];
  let dependentDialects = [
    "fir::FIROpsDialect", "mlir::func::FuncDialect"
  ];
  let options = [
    Option<"passResultAsBox", "abstract-result-as-box",
           "bool", /*default=*/"false",
           "Pass fir.array<T> result as fir.box<fir.array<T>> argument instead"
           " of fir.ref<fir.array<T>>.">
  ];
}

def AbstractResultOnFuncOpt : AbstractResultOptBase<"func", "mlir::func::FuncOp"> {
  let constructor = "::fir::createAbstractResultOnFuncOptPass()";
}

def AbstractResultOnGlobalOpt : AbstractResultOptBase<"global", "fir::GlobalOp"> {
  let constructor = "::fir::createAbstractResultOnGlobalOptPass()";
}

def AffineDialectPromotion : Pass<"promote-to-affine", "::mlir::func::FuncOp"> {
  let summary = "Promotes `fir.{do_loop,if}` to `affine.{for,if}`.";
  let description = [{
    Convert fir operations which satisfy affine constraints to the affine
    dialect.

    `fir.do_loop` will be converted to `affine.for` if the loops inside the body
    can be converted and the indices for memory loads and stores satisfy
    `affine.apply` criteria for symbols and dimensions.

    `fir.if` will be converted to `affine.if` where possible. `affine.if`'s
    condition uses an integer set (==, >=) and an analysis is done to determine
    the fir condition's parent operations to construct the integer set.

    `fir.load` (`fir.store`) will be converted to `affine.load` (`affine.store`)
    where possible. This conversion includes adding a dummy `fir.convert` cast
    to adapt values of type `!fir.ref<!fir.array>` to `memref`. This is done
    because the affine dialect presently only understands the `memref` type.
  }];
  let constructor = "::fir::createPromoteToAffinePass()";
  let dependentDialects = [
    "fir::FIROpsDialect", "mlir::func::FuncDialect",
    "mlir::affine::AffineDialect"
  ];
}

def AffineDialectDemotion : Pass<"demote-affine", "::mlir::func::FuncOp"> {
  let summary = "Converts `affine.{load,store}` back to fir operations";
  let description = [{
    Affine dialect's default lowering for loads and stores is different from
    fir as it uses the `memref` type. The `memref` type is not compatible with
    the Fortran runtime. Therefore, conversion of memory operations back to
    `fir.load` and `fir.store` with `!fir.ref<?>` types is required.
  }];
  let constructor = "::fir::createAffineDemotionPass()";
  let dependentDialects = [
    "fir::FIROpsDialect", "mlir::func::FuncDialect",
    "mlir::affine::AffineDialect"
  ];
}

def AnnotateConstantOperands : Pass<"annotate-constant"> {
  let summary = "Annotate constant operands to all FIR operations";
  let description = [{
    The MLIR canonicalizer makes a distinction between constants based on how
    they are packaged in the IR. A constant value is wrapped in an Attr and that
    Attr can be attached to an Op. There is a distinguished Op, ConstantOp, that
    merely has one of these Attr attached.

    The MLIR canonicalizer treats constants referenced by an Op and constants
    referenced through a ConstantOp as having distinct semantics. This pass
    eliminates that distinction, so hashconsing of Ops, basic blocks, etc.
    behaves as one would expect.
  }];
  let constructor = "::fir::createAnnotateConstantOperandsPass()";
  let dependentDialects = [ "fir::FIROpsDialect" ];
}

def ArrayValueCopy : Pass<"array-value-copy", "::mlir::func::FuncOp"> {
  let summary = "Convert array value operations to memory operations.";
  let description = [{
    Transform the set of array value primitives to a memory-based array
    representation.

    The Ops `array_load`, `array_store`, `array_fetch`, and `array_update` are
    used to manage abstract aggregate array values. A simple analysis is done
    to determine if there are potential dependences between these operations.
    If not, these array operations can be lowered to work directly on the memory
    representation. If there is a potential conflict, a temporary is created
    along with appropriate copy-in/copy-out operations. Here, a more refined
    analysis might be deployed, such as using the affine framework.

    This pass is required before code gen to the LLVM IR dialect.
  }];
  let constructor = "::fir::createArrayValueCopyPass()";
  let dependentDialects = [ "fir::FIROpsDialect" ];
  let options = [
    Option<"optimizeConflicts", "optimize-conflicts", "bool",
           /*default=*/"false",
           "do more detailed conflict analysis to reduce the number "
           "of temporaries">
  ];
}

def CharacterConversion : Pass<"character-conversion"> {
  let summary = "Convert CHARACTER entities with different KINDs";
  let description = [{
    Translates entities of one CHARACTER KIND to another.

    By default the translation is to naively zero-extend or truncate a code
    point to fit the destination size.
  }];
  let constructor = "::fir::createCharacterConversionPass()";
  let dependentDialects = [ "fir::FIROpsDialect" ];
  let options = [
    Option<"useRuntimeCalls", "use-runtime-calls",
           "std::string", /*default=*/"std::string{}",
           "Generate runtime calls to a named set of conversion routines. "
           "By default, the conversions may produce unexpected results.">
  ];
}

def CFGConversion : Pass<"cfg-conversion", "::mlir::func::FuncOp"> {
  let summary = "Convert FIR structured control flow ops to CFG ops.";
  let description = [{
    Transform the `fir.do_loop`, `fir.if`, `fir.iterate_while` and
    `fir.select_type` ops into plain old test and branch operations. Removing
    the high-level control structures can enable other optimizations.

    This pass is required before code gen to the LLVM IR dialect.
  }];
  let constructor = "::fir::createFirToCfgPass()";
  let dependentDialects = [
    "fir::FIROpsDialect", "mlir::func::FuncDialect"
  ];
  let options = [
    Option<"forceLoopToExecuteOnce", "always-execute-loop-body", "bool",
           /*default=*/"false",
           "force the body of a loop to execute at least once">
  ];
}

def ExternalNameConversion : Pass<"external-name-interop", "mlir::ModuleOp"> {
  let summary = "Convert name for external interoperability";
  let description = [{
    Demangle FIR internal name and mangle them for external interoperability.
  }];
  let constructor = "::fir::createExternalNameConversionPass()";
  let options = [
    Option<"appendUnderscore", "append-underscore",
           "bool", /*default=*/"true",
           "Append trailing underscore to external names.">
  ];
}

def MemRefDataFlowOpt : Pass<"fir-memref-dataflow-opt", "::mlir::func::FuncOp"> {
  let summary =
    "Perform store/load forwarding and potentially removing dead stores.";
  let description = [{
    This pass performs store to load forwarding to eliminate memory accesses and
    potentially the entire allocation if all the accesses are forwarded.
  }];
  let constructor = "::fir::createMemDataFlowOptPass()";
  let dependentDialects = [
    "fir::FIROpsDialect", "mlir::func::FuncDialect"
  ];
}

// This needs to be a "mlir::ModuleOp" pass, because we are creating debug for
// the module in this pass.
def AddDebugFoundation : Pass<"add-debug-foundation", "mlir::ModuleOp"> {
  let summary = "Add the foundation for debug info";
  let description = [{
    Add the foundation for emitting debug info that can be understood by llvm.
  }];
  let constructor = "::fir::createAddDebugFoundationPass()";
  let dependentDialects = [
    "fir::FIROpsDialect", "mlir::func::FuncDialect", "mlir::LLVM::LLVMDialect"
  ];
}

// This needs to be a "mlir::ModuleOp" pass, because it inserts simplified
// functions into the module, which is invalid if a finer grain mlir::Operation
// is used as the pass specification says to not touch things outside hte scope
// of the operation being processed.
def SimplifyIntrinsics : Pass<"simplify-intrinsics", "mlir::ModuleOp"> {
  let summary = "Intrinsics simplification";
  let description = [{
    Qualifying intrinsics calls are replaced with calls to a specialized and
    simplified function. The simplified function is added to the current module.
    This function can be inlined by a general purpose inlining pass.
  }];
  let constructor = "::fir::createSimplifyIntrinsicsPass()";

  let options = [
    Option<"enableExperimental", "enable-experimental", "bool",
           /*default=*/"false",
           "Enable experimental code that may not always work correctly">
  ];
}

def MemoryAllocationOpt : Pass<"memory-allocation-opt", "mlir::func::FuncOp"> {
  let summary = "Convert stack to heap allocations and vice versa.";
  let description = [{
    Convert stack allocations to heap allocations and vice versa based on
    estimated size, lifetime, usage patterns, the call tree, etc.
  }];
  let dependentDialects = [ "fir::FIROpsDialect" ];
  let options = [
    Option<"dynamicArrayOnHeap", "dynamic-array-on-heap",
           "bool", /*default=*/"false",
           "Allocate all arrays with runtime determined size on heap.">,
    Option<"maxStackArraySize", "maximum-array-alloc-size",
           "std::size_t", /*default=*/"~static_cast<std::size_t>(0)",
           "Set maximum number of elements of an array allocated on the stack.">
  ];
  let constructor = "::fir::createMemoryAllocationPass()";
}

def StackArrays : Pass<"stack-arrays", "mlir::ModuleOp"> {
  let summary = "Move local array allocations from heap memory into stack memory";
  let description = [{
    Convert heap allocations for arrays, even those of unknown size, into stack
    allocations.
  }];
  let dependentDialects = [ "fir::FIROpsDialect" ];
  let constructor = "::fir::createStackArraysPass()";
}

def SimplifyRegionLite : Pass<"simplify-region-lite", "mlir::ModuleOp"> {
  let summary = "Region simplification";
  let description = [{
    Run region DCE and erase unreachable blocks in regions.
  }];
  let constructor = "::fir::createSimplifyRegionLitePass()";
}

def AlgebraicSimplification : Pass<"flang-algebraic-simplification"> {
  let summary = "";
  let description = [{
    Run algebraic simplifications for Math/Complex/etc. dialect operations.
    This is a flang specific pass, because we may want to "tune"
    the rewrite patterns specifically for Fortran (e.g. increase
    the limit for constant exponent value that defines the cases
    when pow(x, constant) is transformed into a set of multiplications, etc.).
  }];
  let dependentDialects = [ "mlir::math::MathDialect" ];
  let constructor = "::fir::createAlgebraicSimplificationPass()";
}

def PolymorphicOpConversion : Pass<"fir-polymorphic-op", "::mlir::func::FuncOp"> {
  let summary =
    "Simplify operations on polymorphic types";
  let description = [{
    This pass breaks up the lowering of operations on polymorphic types by 
    introducing an intermediate FIR level that simplifies code geneation. 
  }];
  let constructor = "::fir::createPolymorphicOpConversionPass()";
  let dependentDialects = [
    "fir::FIROpsDialect", "mlir::func::FuncDialect"
  ];
}

<<<<<<< HEAD
def CaptureImplicitlyDeclareTargetPass
    : Pass<"capture-implicitly-declare-target", "mlir::ModuleOp"> {
  let summary = "Marks all functions referenced by a declare target function as declare target";
  let constructor = "::fir::createCaptureImplicitlyDeclareTargetPass()";
  let dependentDialects = ["mlir::omp::OpenMPDialect"];
=======
def OpenACCDataOperandConversion : Pass<"fir-openacc-data-operand-conversion", "::mlir::func::FuncOp"> {
  let summary = "Convert the FIR operands in OpenACC ops to LLVM dialect";
  let dependentDialects = ["mlir::LLVM::LLVMDialect"];
  let options = [
    Option<"useOpaquePointers", "use-opaque-pointers", "bool",
           /*default=*/"true", "Generate LLVM IR using opaque pointers "
           "instead of typed pointers">,
  ];
}

def LoopVersioning : Pass<"loop-versioning", "mlir::func::FuncOp"> {
  let summary = "Loop Versioning";
  let description = [{
    Loop Versioning pass adds a check and two variants of a loop when the input
    array is an assumed shape array, to optimize for the (often common) case where
    an array has element sized stride. The element sizes stride allows some
    loops to be vectorized as well as other loop optimizations.
  }];
  let constructor = "::fir::createLoopVersioningPass()";
  let dependentDialects = [ "fir::FIROpsDialect" ];
>>>>>>> 35767e43
}

#endif // FLANG_OPTIMIZER_TRANSFORMS_PASSES<|MERGE_RESOLUTION|>--- conflicted
+++ resolved
@@ -286,13 +286,12 @@
   ];
 }
 
-<<<<<<< HEAD
 def CaptureImplicitlyDeclareTargetPass
     : Pass<"capture-implicitly-declare-target", "mlir::ModuleOp"> {
   let summary = "Marks all functions referenced by a declare target function as declare target";
   let constructor = "::fir::createCaptureImplicitlyDeclareTargetPass()";
   let dependentDialects = ["mlir::omp::OpenMPDialect"];
-=======
+}
 def OpenACCDataOperandConversion : Pass<"fir-openacc-data-operand-conversion", "::mlir::func::FuncOp"> {
   let summary = "Convert the FIR operands in OpenACC ops to LLVM dialect";
   let dependentDialects = ["mlir::LLVM::LLVMDialect"];
@@ -313,7 +312,6 @@
   }];
   let constructor = "::fir::createLoopVersioningPass()";
   let dependentDialects = [ "fir::FIROpsDialect" ];
->>>>>>> 35767e43
 }
 
 #endif // FLANG_OPTIMIZER_TRANSFORMS_PASSES
//===- OpenMPIRBuilder.cpp - Builder for LLVM-IR for OpenMP directives ----===//
//
// Part of the LLVM Project, under the Apache License v2.0 with LLVM Exceptions.
// See https://llvm.org/LICENSE.txt for license information.
// SPDX-License-Identifier: Apache-2.0 WITH LLVM-exception
//
//===----------------------------------------------------------------------===//
/// \file
///
/// This file implements the OpenMPIRBuilder class, which is used as a
/// convenient way to create LLVM instructions for OpenMP directives.
///
//===----------------------------------------------------------------------===//

#include "llvm/Frontend/OpenMP/OMPIRBuilder.h"
#include "llvm/ADT/SmallSet.h"
#include "llvm/ADT/StringRef.h"
#include "llvm/Analysis/AssumptionCache.h"
#include "llvm/Analysis/CodeMetrics.h"
#include "llvm/Analysis/LoopInfo.h"
#include "llvm/Analysis/OptimizationRemarkEmitter.h"
#include "llvm/Analysis/ScalarEvolution.h"
#include "llvm/Analysis/TargetLibraryInfo.h"
#include "llvm/Bitcode/BitcodeReader.h"
#include "llvm/IR/Attributes.h"
#include "llvm/IR/CFG.h"
#include "llvm/IR/Constant.h"
#include "llvm/IR/Constants.h"
#include "llvm/IR/DebugInfoMetadata.h"
#include "llvm/IR/DerivedTypes.h"
#include "llvm/IR/GlobalVariable.h"
#include "llvm/IR/IRBuilder.h"
#include "llvm/IR/MDBuilder.h"
#include "llvm/IR/PassManager.h"
#include "llvm/IR/Value.h"
#include "llvm/MC/TargetRegistry.h"
#include "llvm/Support/CommandLine.h"
#include "llvm/Support/FileSystem.h"
#include "llvm/Target/TargetMachine.h"
#include "llvm/Target/TargetOptions.h"
#include "llvm/Transforms/Utils/BasicBlockUtils.h"
#include "llvm/Transforms/Utils/Cloning.h"
#include "llvm/Transforms/Utils/CodeExtractor.h"
#include "llvm/Transforms/Utils/LoopPeel.h"
#include "llvm/Transforms/Utils/UnrollLoop.h"

#include <cstdint>
#include <optional>

#define DEBUG_TYPE "openmp-ir-builder"

using namespace llvm;
using namespace omp;

static cl::opt<bool>
    OptimisticAttributes("openmp-ir-builder-optimistic-attributes", cl::Hidden,
                         cl::desc("Use optimistic attributes describing "
                                  "'as-if' properties of runtime calls."),
                         cl::init(false));

static cl::opt<double> UnrollThresholdFactor(
    "openmp-ir-builder-unroll-threshold-factor", cl::Hidden,
    cl::desc("Factor for the unroll threshold to account for code "
             "simplifications still taking place"),
    cl::init(1.5));

#ifndef NDEBUG
/// Return whether IP1 and IP2 are ambiguous, i.e. that inserting instructions
/// at position IP1 may change the meaning of IP2 or vice-versa. This is because
/// an InsertPoint stores the instruction before something is inserted. For
/// instance, if both point to the same instruction, two IRBuilders alternating
/// creating instruction will cause the instructions to be interleaved.
static bool isConflictIP(IRBuilder<>::InsertPoint IP1,
                         IRBuilder<>::InsertPoint IP2) {
  if (!IP1.isSet() || !IP2.isSet())
    return false;
  return IP1.getBlock() == IP2.getBlock() && IP1.getPoint() == IP2.getPoint();
}

static bool isValidWorkshareLoopScheduleType(OMPScheduleType SchedType) {
  // Valid ordered/unordered and base algorithm combinations.
  switch (SchedType & ~OMPScheduleType::MonotonicityMask) {
  case OMPScheduleType::UnorderedStaticChunked:
  case OMPScheduleType::UnorderedStatic:
  case OMPScheduleType::UnorderedDynamicChunked:
  case OMPScheduleType::UnorderedGuidedChunked:
  case OMPScheduleType::UnorderedRuntime:
  case OMPScheduleType::UnorderedAuto:
  case OMPScheduleType::UnorderedTrapezoidal:
  case OMPScheduleType::UnorderedGreedy:
  case OMPScheduleType::UnorderedBalanced:
  case OMPScheduleType::UnorderedGuidedIterativeChunked:
  case OMPScheduleType::UnorderedGuidedAnalyticalChunked:
  case OMPScheduleType::UnorderedSteal:
  case OMPScheduleType::UnorderedStaticBalancedChunked:
  case OMPScheduleType::UnorderedGuidedSimd:
  case OMPScheduleType::UnorderedRuntimeSimd:
  case OMPScheduleType::OrderedStaticChunked:
  case OMPScheduleType::OrderedStatic:
  case OMPScheduleType::OrderedDynamicChunked:
  case OMPScheduleType::OrderedGuidedChunked:
  case OMPScheduleType::OrderedRuntime:
  case OMPScheduleType::OrderedAuto:
  case OMPScheduleType::OrderdTrapezoidal:
  case OMPScheduleType::NomergeUnorderedStaticChunked:
  case OMPScheduleType::NomergeUnorderedStatic:
  case OMPScheduleType::NomergeUnorderedDynamicChunked:
  case OMPScheduleType::NomergeUnorderedGuidedChunked:
  case OMPScheduleType::NomergeUnorderedRuntime:
  case OMPScheduleType::NomergeUnorderedAuto:
  case OMPScheduleType::NomergeUnorderedTrapezoidal:
  case OMPScheduleType::NomergeUnorderedGreedy:
  case OMPScheduleType::NomergeUnorderedBalanced:
  case OMPScheduleType::NomergeUnorderedGuidedIterativeChunked:
  case OMPScheduleType::NomergeUnorderedGuidedAnalyticalChunked:
  case OMPScheduleType::NomergeUnorderedSteal:
  case OMPScheduleType::NomergeOrderedStaticChunked:
  case OMPScheduleType::NomergeOrderedStatic:
  case OMPScheduleType::NomergeOrderedDynamicChunked:
  case OMPScheduleType::NomergeOrderedGuidedChunked:
  case OMPScheduleType::NomergeOrderedRuntime:
  case OMPScheduleType::NomergeOrderedAuto:
  case OMPScheduleType::NomergeOrderedTrapezoidal:
    break;
  default:
    return false;
  }

  // Must not set both monotonicity modifiers at the same time.
  OMPScheduleType MonotonicityFlags =
      SchedType & OMPScheduleType::MonotonicityMask;
  if (MonotonicityFlags == OMPScheduleType::MonotonicityMask)
    return false;

  return true;
}
#endif

/// Determine which scheduling algorithm to use, determined from schedule clause
/// arguments.
static OMPScheduleType
getOpenMPBaseScheduleType(llvm::omp::ScheduleKind ClauseKind, bool HasChunks,
                          bool HasSimdModifier) {
  // Currently, the default schedule it static.
  switch (ClauseKind) {
  case OMP_SCHEDULE_Default:
  case OMP_SCHEDULE_Static:
    return HasChunks ? OMPScheduleType::BaseStaticChunked
                     : OMPScheduleType::BaseStatic;
  case OMP_SCHEDULE_Dynamic:
    return OMPScheduleType::BaseDynamicChunked;
  case OMP_SCHEDULE_Guided:
    return HasSimdModifier ? OMPScheduleType::BaseGuidedSimd
                           : OMPScheduleType::BaseGuidedChunked;
  case OMP_SCHEDULE_Auto:
    return llvm::omp::OMPScheduleType::BaseAuto;
  case OMP_SCHEDULE_Runtime:
    return HasSimdModifier ? OMPScheduleType::BaseRuntimeSimd
                           : OMPScheduleType::BaseRuntime;
  }
  llvm_unreachable("unhandled schedule clause argument");
}

/// Adds ordering modifier flags to schedule type.
static OMPScheduleType
getOpenMPOrderingScheduleType(OMPScheduleType BaseScheduleType,
                              bool HasOrderedClause) {
  assert((BaseScheduleType & OMPScheduleType::ModifierMask) ==
             OMPScheduleType::None &&
         "Must not have ordering nor monotonicity flags already set");

  OMPScheduleType OrderingModifier = HasOrderedClause
                                         ? OMPScheduleType::ModifierOrdered
                                         : OMPScheduleType::ModifierUnordered;
  OMPScheduleType OrderingScheduleType = BaseScheduleType | OrderingModifier;

  // Unsupported combinations
  if (OrderingScheduleType ==
      (OMPScheduleType::BaseGuidedSimd | OMPScheduleType::ModifierOrdered))
    return OMPScheduleType::OrderedGuidedChunked;
  else if (OrderingScheduleType == (OMPScheduleType::BaseRuntimeSimd |
                                    OMPScheduleType::ModifierOrdered))
    return OMPScheduleType::OrderedRuntime;

  return OrderingScheduleType;
}

/// Adds monotonicity modifier flags to schedule type.
static OMPScheduleType
getOpenMPMonotonicityScheduleType(OMPScheduleType ScheduleType,
                                  bool HasSimdModifier, bool HasMonotonic,
                                  bool HasNonmonotonic, bool HasOrderedClause) {
  assert((ScheduleType & OMPScheduleType::MonotonicityMask) ==
             OMPScheduleType::None &&
         "Must not have monotonicity flags already set");
  assert((!HasMonotonic || !HasNonmonotonic) &&
         "Monotonic and Nonmonotonic are contradicting each other");

  if (HasMonotonic) {
    return ScheduleType | OMPScheduleType::ModifierMonotonic;
  } else if (HasNonmonotonic) {
    return ScheduleType | OMPScheduleType::ModifierNonmonotonic;
  } else {
    // OpenMP 5.1, 2.11.4 Worksharing-Loop Construct, Description.
    // If the static schedule kind is specified or if the ordered clause is
    // specified, and if the nonmonotonic modifier is not specified, the
    // effect is as if the monotonic modifier is specified. Otherwise, unless
    // the monotonic modifier is specified, the effect is as if the
    // nonmonotonic modifier is specified.
    OMPScheduleType BaseScheduleType =
        ScheduleType & ~OMPScheduleType::ModifierMask;
    if ((BaseScheduleType == OMPScheduleType::BaseStatic) ||
        (BaseScheduleType == OMPScheduleType::BaseStaticChunked) ||
        HasOrderedClause) {
      // The monotonic is used by default in openmp runtime library, so no need
      // to set it.
      return ScheduleType;
    } else {
      return ScheduleType | OMPScheduleType::ModifierNonmonotonic;
    }
  }
}

/// Determine the schedule type using schedule and ordering clause arguments.
static OMPScheduleType
computeOpenMPScheduleType(ScheduleKind ClauseKind, bool HasChunks,
                          bool HasSimdModifier, bool HasMonotonicModifier,
                          bool HasNonmonotonicModifier, bool HasOrderedClause) {
  OMPScheduleType BaseSchedule =
      getOpenMPBaseScheduleType(ClauseKind, HasChunks, HasSimdModifier);
  OMPScheduleType OrderedSchedule =
      getOpenMPOrderingScheduleType(BaseSchedule, HasOrderedClause);
  OMPScheduleType Result = getOpenMPMonotonicityScheduleType(
      OrderedSchedule, HasSimdModifier, HasMonotonicModifier,
      HasNonmonotonicModifier, HasOrderedClause);

  assert(isValidWorkshareLoopScheduleType(Result));
  return Result;
}

/// Make \p Source branch to \p Target.
///
/// Handles two situations:
/// * \p Source already has an unconditional branch.
/// * \p Source is a degenerate block (no terminator because the BB is
///             the current head of the IR construction).
static void redirectTo(BasicBlock *Source, BasicBlock *Target, DebugLoc DL) {
  if (Instruction *Term = Source->getTerminator()) {
    auto *Br = cast<BranchInst>(Term);
    assert(!Br->isConditional() &&
           "BB's terminator must be an unconditional branch (or degenerate)");
    BasicBlock *Succ = Br->getSuccessor(0);
    Succ->removePredecessor(Source, /*KeepOneInputPHIs=*/true);
    Br->setSuccessor(0, Target);
    return;
  }

  auto *NewBr = BranchInst::Create(Target, Source);
  NewBr->setDebugLoc(DL);
}

void llvm::spliceBB(IRBuilderBase::InsertPoint IP, BasicBlock *New,
                    bool CreateBranch) {
  assert(New->getFirstInsertionPt() == New->begin() &&
         "Target BB must not have PHI nodes");

  // Move instructions to new block.
  BasicBlock *Old = IP.getBlock();
  New->splice(New->begin(), Old, IP.getPoint(), Old->end());

  if (CreateBranch)
    BranchInst::Create(New, Old);
}

void llvm::spliceBB(IRBuilder<> &Builder, BasicBlock *New, bool CreateBranch) {
  DebugLoc DebugLoc = Builder.getCurrentDebugLocation();
  BasicBlock *Old = Builder.GetInsertBlock();

  spliceBB(Builder.saveIP(), New, CreateBranch);
  if (CreateBranch)
    Builder.SetInsertPoint(Old->getTerminator());
  else
    Builder.SetInsertPoint(Old);

  // SetInsertPoint also updates the Builder's debug location, but we want to
  // keep the one the Builder was configured to use.
  Builder.SetCurrentDebugLocation(DebugLoc);
}

BasicBlock *llvm::splitBB(IRBuilderBase::InsertPoint IP, bool CreateBranch,
                          llvm::Twine Name) {
  BasicBlock *Old = IP.getBlock();
  BasicBlock *New = BasicBlock::Create(
      Old->getContext(), Name.isTriviallyEmpty() ? Old->getName() : Name,
      Old->getParent(), Old->getNextNode());
  spliceBB(IP, New, CreateBranch);
  New->replaceSuccessorsPhiUsesWith(Old, New);
  return New;
}

BasicBlock *llvm::splitBB(IRBuilderBase &Builder, bool CreateBranch,
                          llvm::Twine Name) {
  DebugLoc DebugLoc = Builder.getCurrentDebugLocation();
  BasicBlock *New = splitBB(Builder.saveIP(), CreateBranch, Name);
  if (CreateBranch)
    Builder.SetInsertPoint(Builder.GetInsertBlock()->getTerminator());
  else
    Builder.SetInsertPoint(Builder.GetInsertBlock());
  // SetInsertPoint also updates the Builder's debug location, but we want to
  // keep the one the Builder was configured to use.
  Builder.SetCurrentDebugLocation(DebugLoc);
  return New;
}

BasicBlock *llvm::splitBB(IRBuilder<> &Builder, bool CreateBranch,
                          llvm::Twine Name) {
  DebugLoc DebugLoc = Builder.getCurrentDebugLocation();
  BasicBlock *New = splitBB(Builder.saveIP(), CreateBranch, Name);
  if (CreateBranch)
    Builder.SetInsertPoint(Builder.GetInsertBlock()->getTerminator());
  else
    Builder.SetInsertPoint(Builder.GetInsertBlock());
  // SetInsertPoint also updates the Builder's debug location, but we want to
  // keep the one the Builder was configured to use.
  Builder.SetCurrentDebugLocation(DebugLoc);
  return New;
}

BasicBlock *llvm::splitBBWithSuffix(IRBuilderBase &Builder, bool CreateBranch,
                                    llvm::Twine Suffix) {
  BasicBlock *Old = Builder.GetInsertBlock();
  return splitBB(Builder, CreateBranch, Old->getName() + Suffix);
}

void OpenMPIRBuilder::getKernelArgsVector(TargetKernelArgs &KernelArgs,
                                          IRBuilderBase &Builder,
                                          SmallVector<Value *> &ArgsVector) {
  Value *Version = Builder.getInt32(OMP_KERNEL_ARG_VERSION);
  Value *PointerNum = Builder.getInt32(KernelArgs.NumTargetItems);
  auto Int32Ty = Type::getInt32Ty(Builder.getContext());
  Value *ZeroArray = Constant::getNullValue(ArrayType::get(Int32Ty, 3));
  Value *Flags = Builder.getInt64(KernelArgs.HasNoWait);

  Value *NumTeams3D =
      Builder.CreateInsertValue(ZeroArray, KernelArgs.NumTeams, {0});
  Value *NumThreads3D =
      Builder.CreateInsertValue(ZeroArray, KernelArgs.NumThreads, {0});

  ArgsVector = {Version,
                PointerNum,
                KernelArgs.RTArgs.BasePointersArray,
                KernelArgs.RTArgs.PointersArray,
                KernelArgs.RTArgs.SizesArray,
                KernelArgs.RTArgs.MapTypesArray,
                KernelArgs.RTArgs.MapNamesArray,
                KernelArgs.RTArgs.MappersArray,
                KernelArgs.NumIterations,
                Flags,
                NumTeams3D,
                NumThreads3D,
                KernelArgs.DynCGGroupMem};
}

void OpenMPIRBuilder::addAttributes(omp::RuntimeFunction FnID, Function &Fn) {
  LLVMContext &Ctx = Fn.getContext();
  Triple T(M.getTargetTriple());

  // Get the function's current attributes.
  auto Attrs = Fn.getAttributes();
  auto FnAttrs = Attrs.getFnAttrs();
  auto RetAttrs = Attrs.getRetAttrs();
  SmallVector<AttributeSet, 4> ArgAttrs;
  for (size_t ArgNo = 0; ArgNo < Fn.arg_size(); ++ArgNo)
    ArgAttrs.emplace_back(Attrs.getParamAttrs(ArgNo));

  // Add AS to FnAS while taking special care with integer extensions.
  auto addAttrSet = [&](AttributeSet &FnAS, const AttributeSet &AS,
                        bool Param = true) -> void {
    bool HasSignExt = AS.hasAttribute(Attribute::SExt);
    bool HasZeroExt = AS.hasAttribute(Attribute::ZExt);
    if (HasSignExt || HasZeroExt) {
      assert(AS.getNumAttributes() == 1 &&
             "Currently not handling extension attr combined with others.");
      if (Param) {
        if (auto AK = TargetLibraryInfo::getExtAttrForI32Param(T, HasSignExt))
          FnAS = FnAS.addAttribute(Ctx, AK);
      } else
        if (auto AK = TargetLibraryInfo::getExtAttrForI32Return(T, HasSignExt))
          FnAS = FnAS.addAttribute(Ctx, AK);
    } else {
      FnAS = FnAS.addAttributes(Ctx, AS);
    }
  };

#define OMP_ATTRS_SET(VarName, AttrSet) AttributeSet VarName = AttrSet;
#include "llvm/Frontend/OpenMP/OMPKinds.def"

  // Add attributes to the function declaration.
  switch (FnID) {
#define OMP_RTL_ATTRS(Enum, FnAttrSet, RetAttrSet, ArgAttrSets)                \
  case Enum:                                                                   \
    FnAttrs = FnAttrs.addAttributes(Ctx, FnAttrSet);                           \
    addAttrSet(RetAttrs, RetAttrSet, /*Param*/false);                          \
    for (size_t ArgNo = 0; ArgNo < ArgAttrSets.size(); ++ArgNo)                \
      addAttrSet(ArgAttrs[ArgNo], ArgAttrSets[ArgNo]);                         \
    Fn.setAttributes(AttributeList::get(Ctx, FnAttrs, RetAttrs, ArgAttrs));    \
    break;
#include "llvm/Frontend/OpenMP/OMPKinds.def"
  default:
    // Attributes are optional.
    break;
  }
}

FunctionCallee
OpenMPIRBuilder::getOrCreateRuntimeFunction(Module &M, RuntimeFunction FnID) {
  FunctionType *FnTy = nullptr;
  Function *Fn = nullptr;

  // Try to find the declation in the module first.
  switch (FnID) {
#define OMP_RTL(Enum, Str, IsVarArg, ReturnType, ...)                          \
  case Enum:                                                                   \
    FnTy = FunctionType::get(ReturnType, ArrayRef<Type *>{__VA_ARGS__},        \
                             IsVarArg);                                        \
    Fn = M.getFunction(Str);                                                   \
    break;
#include "llvm/Frontend/OpenMP/OMPKinds.def"
  }

  if (!Fn) {
    // Create a new declaration if we need one.
    switch (FnID) {
#define OMP_RTL(Enum, Str, ...)                                                \
  case Enum:                                                                   \
    Fn = Function::Create(FnTy, GlobalValue::ExternalLinkage, Str, M);         \
    break;
#include "llvm/Frontend/OpenMP/OMPKinds.def"
    }

    // Add information if the runtime function takes a callback function
    if (FnID == OMPRTL___kmpc_fork_call || FnID == OMPRTL___kmpc_fork_teams) {
      if (!Fn->hasMetadata(LLVMContext::MD_callback)) {
        LLVMContext &Ctx = Fn->getContext();
        MDBuilder MDB(Ctx);
        // Annotate the callback behavior of the runtime function:
        //  - The callback callee is argument number 2 (microtask).
        //  - The first two arguments of the callback callee are unknown (-1).
        //  - All variadic arguments to the runtime function are passed to the
        //    callback callee.
        Fn->addMetadata(
            LLVMContext::MD_callback,
            *MDNode::get(Ctx, {MDB.createCallbackEncoding(
                                  2, {-1, -1}, /* VarArgsArePassed */ true)}));
      }
    }

    LLVM_DEBUG(dbgs() << "Created OpenMP runtime function " << Fn->getName()
                      << " with type " << *Fn->getFunctionType() << "\n");
    addAttributes(FnID, *Fn);

  } else {
    LLVM_DEBUG(dbgs() << "Found OpenMP runtime function " << Fn->getName()
                      << " with type " << *Fn->getFunctionType() << "\n");
  }

  assert(Fn && "Failed to create OpenMP runtime function");

  return {FnTy, Fn};
}

Function *OpenMPIRBuilder::getOrCreateRuntimeFunctionPtr(RuntimeFunction FnID) {
  FunctionCallee RTLFn = getOrCreateRuntimeFunction(M, FnID);
  auto *Fn = dyn_cast<llvm::Function>(RTLFn.getCallee());
  assert(Fn && "Failed to create OpenMP runtime function pointer");
  return Fn;
}

void OpenMPIRBuilder::initialize(StringRef HostFilePath) {
  initializeTypes(M);

  if (HostFilePath.empty())
    return;

  auto Buf = MemoryBuffer::getFile(HostFilePath);
  if (std::error_code Err = Buf.getError()) {
    report_fatal_error(("error opening host file from host file path inside of "
                        "OpenMPIRBuilder: " +
                        Err.message())
                           .c_str());
  }

  LLVMContext Ctx;
  auto M = expectedToErrorOrAndEmitErrors(
      Ctx, parseBitcodeFile(Buf.get()->getMemBufferRef(), Ctx));
  if (std::error_code Err = M.getError()) {
    report_fatal_error(
        ("error parsing host file inside of OpenMPIRBuilder: " + Err.message())
            .c_str());
  }

  loadOffloadInfoMetadata(*M.get());
}

void OpenMPIRBuilder::finalize(Function *Fn) {
  SmallPtrSet<BasicBlock *, 32> ParallelRegionBlockSet;
  SmallVector<BasicBlock *, 32> Blocks;
  SmallVector<OutlineInfo, 16> DeferredOutlines;
  for (OutlineInfo &OI : OutlineInfos) {
    // Skip functions that have not finalized yet; may happen with nested
    // function generation.
    if (Fn && OI.getFunction() != Fn) {
      DeferredOutlines.push_back(OI);
      continue;
    }

    ParallelRegionBlockSet.clear();
    Blocks.clear();
    OI.collectBlocks(ParallelRegionBlockSet, Blocks);

    Function *OuterFn = OI.getFunction();
    CodeExtractorAnalysisCache CEAC(*OuterFn);
    CodeExtractor Extractor(Blocks, /* DominatorTree */ nullptr,
                            /* AggregateArgs */ true,
                            /* BlockFrequencyInfo */ nullptr,
                            /* BranchProbabilityInfo */ nullptr,
                            /* AssumptionCache */ nullptr,
                            /* AllowVarArgs */ true,
                            /* AllowAlloca */ true,
                            /* AllocaBlock*/ OI.OuterAllocaBB,
                            /* Suffix */ ".omp_par");

    LLVM_DEBUG(dbgs() << "Before     outlining: " << *OuterFn << "\n");
    LLVM_DEBUG(dbgs() << "Entry " << OI.EntryBB->getName()
                      << " Exit: " << OI.ExitBB->getName() << "\n");
    assert(Extractor.isEligible() &&
           "Expected OpenMP outlining to be possible!");

    for (auto *V : OI.ExcludeArgsFromAggregate)
      Extractor.excludeArgFromAggregate(V);

    Function *OutlinedFn = Extractor.extractCodeRegion(CEAC);

    LLVM_DEBUG(dbgs() << "After      outlining: " << *OuterFn << "\n");
    LLVM_DEBUG(dbgs() << "   Outlined function: " << *OutlinedFn << "\n");
    assert(OutlinedFn->getReturnType()->isVoidTy() &&
           "OpenMP outlined functions should not return a value!");

    // For compability with the clang CG we move the outlined function after the
    // one with the parallel region.
    OutlinedFn->removeFromParent();
    M.getFunctionList().insertAfter(OuterFn->getIterator(), OutlinedFn);

    // Remove the artificial entry introduced by the extractor right away, we
    // made our own entry block after all.
    {
      BasicBlock &ArtificialEntry = OutlinedFn->getEntryBlock();
      assert(ArtificialEntry.getUniqueSuccessor() == OI.EntryBB);
      assert(OI.EntryBB->getUniquePredecessor() == &ArtificialEntry);
      // Move instructions from the to-be-deleted ArtificialEntry to the entry
      // basic block of the parallel region. CodeExtractor generates
      // instructions to unwrap the aggregate argument and may sink
      // allocas/bitcasts for values that are solely used in the outlined region
      // and do not escape.
      assert(!ArtificialEntry.empty() &&
             "Expected instructions to add in the outlined region entry");
      for (BasicBlock::reverse_iterator It = ArtificialEntry.rbegin(),
                                        End = ArtificialEntry.rend();
           It != End;) {
        Instruction &I = *It;
        It++;

        if (I.isTerminator())
          continue;

        I.moveBefore(*OI.EntryBB, OI.EntryBB->getFirstInsertionPt());
      }

      OI.EntryBB->moveBefore(&ArtificialEntry);
      ArtificialEntry.eraseFromParent();
    }
    assert(&OutlinedFn->getEntryBlock() == OI.EntryBB);
    assert(OutlinedFn && OutlinedFn->getNumUses() == 1);

    // Run a user callback, e.g. to add attributes.
    if (OI.PostOutlineCB)
      OI.PostOutlineCB(*OutlinedFn);
  }

  // Remove work items that have been completed.
  OutlineInfos = std::move(DeferredOutlines);

  EmitMetadataErrorReportFunctionTy &&ErrorReportFn =
      [](EmitMetadataErrorKind Kind,
         const TargetRegionEntryInfo &EntryInfo) -> void {
    errs() << "Error of kind: " << Kind
           << " when emitting offload entries and metadata during "
              "OMPIRBuilder finalization \n";
  };

  if (!OffloadInfoManager.empty())
    createOffloadEntriesAndInfoMetadata(ErrorReportFn);
}

OpenMPIRBuilder::~OpenMPIRBuilder() {
  assert(OutlineInfos.empty() && "There must be no outstanding outlinings");
}

GlobalValue *OpenMPIRBuilder::createGlobalFlag(unsigned Value, StringRef Name) {
  IntegerType *I32Ty = Type::getInt32Ty(M.getContext());
  auto *GV =
      new GlobalVariable(M, I32Ty,
                         /* isConstant = */ true, GlobalValue::WeakODRLinkage,
                         ConstantInt::get(I32Ty, Value), Name);
  GV->setVisibility(GlobalValue::HiddenVisibility);

  return GV;
}

Constant *OpenMPIRBuilder::getOrCreateIdent(Constant *SrcLocStr,
                                            uint32_t SrcLocStrSize,
                                            IdentFlag LocFlags,
                                            unsigned Reserve2Flags) {
  // Enable "C-mode".
  LocFlags |= OMP_IDENT_FLAG_KMPC;

  Constant *&Ident =
      IdentMap[{SrcLocStr, uint64_t(LocFlags) << 31 | Reserve2Flags}];
  if (!Ident) {
    Constant *I32Null = ConstantInt::getNullValue(Int32);
    Constant *IdentData[] = {I32Null,
                             ConstantInt::get(Int32, uint32_t(LocFlags)),
                             ConstantInt::get(Int32, Reserve2Flags),
                             ConstantInt::get(Int32, SrcLocStrSize), SrcLocStr};
    Constant *Initializer =
        ConstantStruct::get(OpenMPIRBuilder::Ident, IdentData);

    // Look for existing encoding of the location + flags, not needed but
    // minimizes the difference to the existing solution while we transition.
    for (GlobalVariable &GV : M.globals())
      if (GV.getValueType() == OpenMPIRBuilder::Ident && GV.hasInitializer())
        if (GV.getInitializer() == Initializer)
          Ident = &GV;

    if (!Ident) {
      auto *GV = new GlobalVariable(
          M, OpenMPIRBuilder::Ident,
          /* isConstant = */ true, GlobalValue::PrivateLinkage, Initializer, "",
          nullptr, GlobalValue::NotThreadLocal,
          M.getDataLayout().getDefaultGlobalsAddressSpace());
      GV->setUnnamedAddr(GlobalValue::UnnamedAddr::Global);
      GV->setAlignment(Align(8));
      Ident = GV;
    }
  }

  return ConstantExpr::getPointerBitCastOrAddrSpaceCast(Ident, IdentPtr);
}

Constant *OpenMPIRBuilder::getOrCreateSrcLocStr(StringRef LocStr,
                                                uint32_t &SrcLocStrSize) {
  SrcLocStrSize = LocStr.size();
  Constant *&SrcLocStr = SrcLocStrMap[LocStr];
  if (!SrcLocStr) {
    Constant *Initializer =
        ConstantDataArray::getString(M.getContext(), LocStr);

    // Look for existing encoding of the location, not needed but minimizes the
    // difference to the existing solution while we transition.
    for (GlobalVariable &GV : M.globals())
      if (GV.isConstant() && GV.hasInitializer() &&
          GV.getInitializer() == Initializer)
        return SrcLocStr = ConstantExpr::getPointerCast(&GV, Int8Ptr);

    SrcLocStr = Builder.CreateGlobalStringPtr(LocStr, /* Name */ "",
                                              /* AddressSpace */ 0, &M);
  }
  return SrcLocStr;
}

Constant *OpenMPIRBuilder::getOrCreateSrcLocStr(StringRef FunctionName,
                                                StringRef FileName,
                                                unsigned Line, unsigned Column,
                                                uint32_t &SrcLocStrSize) {
  SmallString<128> Buffer;
  Buffer.push_back(';');
  Buffer.append(FileName);
  Buffer.push_back(';');
  Buffer.append(FunctionName);
  Buffer.push_back(';');
  Buffer.append(std::to_string(Line));
  Buffer.push_back(';');
  Buffer.append(std::to_string(Column));
  Buffer.push_back(';');
  Buffer.push_back(';');
  return getOrCreateSrcLocStr(Buffer.str(), SrcLocStrSize);
}

Constant *
OpenMPIRBuilder::getOrCreateDefaultSrcLocStr(uint32_t &SrcLocStrSize) {
  StringRef UnknownLoc = ";unknown;unknown;0;0;;";
  return getOrCreateSrcLocStr(UnknownLoc, SrcLocStrSize);
}

Constant *OpenMPIRBuilder::getOrCreateSrcLocStr(DebugLoc DL,
                                                uint32_t &SrcLocStrSize,
                                                Function *F) {
  DILocation *DIL = DL.get();
  if (!DIL)
    return getOrCreateDefaultSrcLocStr(SrcLocStrSize);
  StringRef FileName = M.getName();
  if (DIFile *DIF = DIL->getFile())
    if (std::optional<StringRef> Source = DIF->getSource())
      FileName = *Source;
  StringRef Function = DIL->getScope()->getSubprogram()->getName();
  if (Function.empty() && F)
    Function = F->getName();
  return getOrCreateSrcLocStr(Function, FileName, DIL->getLine(),
                              DIL->getColumn(), SrcLocStrSize);
}

Constant *OpenMPIRBuilder::getOrCreateSrcLocStr(const LocationDescription &Loc,
                                                uint32_t &SrcLocStrSize) {
  return getOrCreateSrcLocStr(Loc.DL, SrcLocStrSize,
                              Loc.IP.getBlock()->getParent());
}

Value *OpenMPIRBuilder::getOrCreateThreadID(Value *Ident) {
  return Builder.CreateCall(
      getOrCreateRuntimeFunctionPtr(OMPRTL___kmpc_global_thread_num), Ident,
      "omp_global_thread_num");
}

OpenMPIRBuilder::InsertPointTy
OpenMPIRBuilder::createBarrier(const LocationDescription &Loc, Directive DK,
                               bool ForceSimpleCall, bool CheckCancelFlag) {
  if (!updateToLocation(Loc))
    return Loc.IP;
  return emitBarrierImpl(Loc, DK, ForceSimpleCall, CheckCancelFlag);
}

OpenMPIRBuilder::InsertPointTy
OpenMPIRBuilder::emitBarrierImpl(const LocationDescription &Loc, Directive Kind,
                                 bool ForceSimpleCall, bool CheckCancelFlag) {
  // Build call __kmpc_cancel_barrier(loc, thread_id) or
  //            __kmpc_barrier(loc, thread_id);

  IdentFlag BarrierLocFlags;
  switch (Kind) {
  case OMPD_for:
    BarrierLocFlags = OMP_IDENT_FLAG_BARRIER_IMPL_FOR;
    break;
  case OMPD_sections:
    BarrierLocFlags = OMP_IDENT_FLAG_BARRIER_IMPL_SECTIONS;
    break;
  case OMPD_single:
    BarrierLocFlags = OMP_IDENT_FLAG_BARRIER_IMPL_SINGLE;
    break;
  case OMPD_barrier:
    BarrierLocFlags = OMP_IDENT_FLAG_BARRIER_EXPL;
    break;
  default:
    BarrierLocFlags = OMP_IDENT_FLAG_BARRIER_IMPL;
    break;
  }

  uint32_t SrcLocStrSize;
  Constant *SrcLocStr = getOrCreateSrcLocStr(Loc, SrcLocStrSize);
  Value *Args[] = {
      getOrCreateIdent(SrcLocStr, SrcLocStrSize, BarrierLocFlags),
      getOrCreateThreadID(getOrCreateIdent(SrcLocStr, SrcLocStrSize))};

  // If we are in a cancellable parallel region, barriers are cancellation
  // points.
  // TODO: Check why we would force simple calls or to ignore the cancel flag.
  bool UseCancelBarrier =
      !ForceSimpleCall && isLastFinalizationInfoCancellable(OMPD_parallel);

  Value *Result =
      Builder.CreateCall(getOrCreateRuntimeFunctionPtr(
                             UseCancelBarrier ? OMPRTL___kmpc_cancel_barrier
                                              : OMPRTL___kmpc_barrier),
                         Args);

  if (UseCancelBarrier && CheckCancelFlag)
    emitCancelationCheckImpl(Result, OMPD_parallel);

  return Builder.saveIP();
}

OpenMPIRBuilder::InsertPointTy
OpenMPIRBuilder::createCancel(const LocationDescription &Loc,
                              Value *IfCondition,
                              omp::Directive CanceledDirective) {
  if (!updateToLocation(Loc))
    return Loc.IP;

  // LLVM utilities like blocks with terminators.
  auto *UI = Builder.CreateUnreachable();

  Instruction *ThenTI = UI, *ElseTI = nullptr;
  if (IfCondition)
    SplitBlockAndInsertIfThenElse(IfCondition, UI, &ThenTI, &ElseTI);
  Builder.SetInsertPoint(ThenTI);

  Value *CancelKind = nullptr;
  switch (CanceledDirective) {
#define OMP_CANCEL_KIND(Enum, Str, DirectiveEnum, Value)                       \
  case DirectiveEnum:                                                          \
    CancelKind = Builder.getInt32(Value);                                      \
    break;
#include "llvm/Frontend/OpenMP/OMPKinds.def"
  default:
    llvm_unreachable("Unknown cancel kind!");
  }

  uint32_t SrcLocStrSize;
  Constant *SrcLocStr = getOrCreateSrcLocStr(Loc, SrcLocStrSize);
  Value *Ident = getOrCreateIdent(SrcLocStr, SrcLocStrSize);
  Value *Args[] = {Ident, getOrCreateThreadID(Ident), CancelKind};
  Value *Result = Builder.CreateCall(
      getOrCreateRuntimeFunctionPtr(OMPRTL___kmpc_cancel), Args);
  auto ExitCB = [this, CanceledDirective, Loc](InsertPointTy IP) {
    if (CanceledDirective == OMPD_parallel) {
      IRBuilder<>::InsertPointGuard IPG(Builder);
      Builder.restoreIP(IP);
      createBarrier(LocationDescription(Builder.saveIP(), Loc.DL),
                    omp::Directive::OMPD_unknown, /* ForceSimpleCall */ false,
                    /* CheckCancelFlag */ false);
    }
  };

  // The actual cancel logic is shared with others, e.g., cancel_barriers.
  emitCancelationCheckImpl(Result, CanceledDirective, ExitCB);

  // Update the insertion point and remove the terminator we introduced.
  Builder.SetInsertPoint(UI->getParent());
  UI->eraseFromParent();

  return Builder.saveIP();
}

void OpenMPIRBuilder::emitOffloadingEntry(Constant *Addr, StringRef Name,
                                          uint64_t Size, int32_t Flags,
                                          StringRef SectionName) {
  Type *Int8PtrTy = Type::getInt8PtrTy(M.getContext());
  Type *Int32Ty = Type::getInt32Ty(M.getContext());
  Type *SizeTy = M.getDataLayout().getIntPtrType(M.getContext());

  Constant *AddrName = ConstantDataArray::getString(M.getContext(), Name);

  // Create the constant string used to look up the symbol in the device.
  auto *Str =
      new llvm::GlobalVariable(M, AddrName->getType(), /*isConstant=*/true,
                               llvm::GlobalValue::InternalLinkage, AddrName,
                               ".omp_offloading.entry_name");
  Str->setUnnamedAddr(llvm::GlobalValue::UnnamedAddr::Global);

  // Construct the offloading entry.
  Constant *EntryData[] = {
      ConstantExpr::getPointerBitCastOrAddrSpaceCast(Addr, Int8PtrTy),
      ConstantExpr::getPointerBitCastOrAddrSpaceCast(Str, Int8PtrTy),
      ConstantInt::get(SizeTy, Size),
      ConstantInt::get(Int32Ty, Flags),
      ConstantInt::get(Int32Ty, 0),
  };
  Constant *EntryInitializer =
      ConstantStruct::get(OpenMPIRBuilder::OffloadEntry, EntryData);

  auto *Entry = new GlobalVariable(
      M, OpenMPIRBuilder::OffloadEntry,
      /* isConstant = */ true, GlobalValue::WeakAnyLinkage, EntryInitializer,
      ".omp_offloading.entry." + Name, nullptr, GlobalValue::NotThreadLocal,
      M.getDataLayout().getDefaultGlobalsAddressSpace());

  // The entry has to be created in the section the linker expects it to be.
  Entry->setSection(SectionName);
  Entry->setAlignment(Align(1));
}

OpenMPIRBuilder::InsertPointTy OpenMPIRBuilder::emitTargetKernel(
    const LocationDescription &Loc, InsertPointTy AllocaIP, Value *&Return,
    Value *Ident, Value *DeviceID, Value *NumTeams, Value *NumThreads,
    Value *HostPtr, ArrayRef<Value *> KernelArgs) {
  if (!updateToLocation(Loc))
    return Loc.IP;

  Builder.restoreIP(AllocaIP);
  auto *KernelArgsPtr =
      Builder.CreateAlloca(OpenMPIRBuilder::KernelArgs, nullptr, "kernel_args");
  Builder.restoreIP(Loc.IP);

  for (unsigned I = 0, Size = KernelArgs.size(); I != Size; ++I) {
    llvm::Value *Arg =
        Builder.CreateStructGEP(OpenMPIRBuilder::KernelArgs, KernelArgsPtr, I);
    Builder.CreateAlignedStore(
        KernelArgs[I], Arg,
        M.getDataLayout().getPrefTypeAlign(KernelArgs[I]->getType()));
  }

  SmallVector<Value *> OffloadingArgs{Ident,      DeviceID, NumTeams,
                                      NumThreads, HostPtr,  KernelArgsPtr};

  Return = Builder.CreateCall(
      getOrCreateRuntimeFunction(M, OMPRTL___tgt_target_kernel),
      OffloadingArgs);

  return Builder.saveIP();
}

OpenMPIRBuilder::InsertPointTy OpenMPIRBuilder::emitKernelLaunch(
    const LocationDescription &Loc, Function *OutlinedFn, Value *OutlinedFnID,
    EmitFallbackCallbackTy emitTargetCallFallbackCB, TargetKernelArgs &Args,
    Value *DeviceID, Value *RTLoc, InsertPointTy AllocaIP) {

  if (!updateToLocation(Loc))
    return Loc.IP;

  Builder.restoreIP(Loc.IP);
  // On top of the arrays that were filled up, the target offloading call
  // takes as arguments the device id as well as the host pointer. The host
  // pointer is used by the runtime library to identify the current target
  // region, so it only has to be unique and not necessarily point to
  // anything. It could be the pointer to the outlined function that
  // implements the target region, but we aren't using that so that the
  // compiler doesn't need to keep that, and could therefore inline the host
  // function if proven worthwhile during optimization.

  // From this point on, we need to have an ID of the target region defined.
  assert(OutlinedFnID && "Invalid outlined function ID!");
  (void)OutlinedFnID;

  // Return value of the runtime offloading call.
  Value *Return;

  // Arguments for the target kernel.
  SmallVector<Value *> ArgsVector;
  getKernelArgsVector(Args, Builder, ArgsVector);

  // The target region is an outlined function launched by the runtime
  // via calls to __tgt_target_kernel().
  //
  // Note that on the host and CPU targets, the runtime implementation of
  // these calls simply call the outlined function without forking threads.
  // The outlined functions themselves have runtime calls to
  // __kmpc_fork_teams() and __kmpc_fork() for this purpose, codegen'd by
  // the compiler in emitTeamsCall() and emitParallelCall().
  //
  // In contrast, on the NVPTX target, the implementation of
  // __tgt_target_teams() launches a GPU kernel with the requested number
  // of teams and threads so no additional calls to the runtime are required.
  // Check the error code and execute the host version if required.
  Builder.restoreIP(emitTargetKernel(Builder, AllocaIP, Return, RTLoc, DeviceID,
                                     Args.NumTeams, Args.NumThreads,
                                     OutlinedFnID, ArgsVector));

  BasicBlock *OffloadFailedBlock =
      BasicBlock::Create(Builder.getContext(), "omp_offload.failed");
  BasicBlock *OffloadContBlock =
      BasicBlock::Create(Builder.getContext(), "omp_offload.cont");
  Value *Failed = Builder.CreateIsNotNull(Return);
  Builder.CreateCondBr(Failed, OffloadFailedBlock, OffloadContBlock);

  auto CurFn = Builder.GetInsertBlock()->getParent();
  emitBlock(OffloadFailedBlock, CurFn);
  Builder.restoreIP(emitTargetCallFallbackCB(Builder.saveIP()));
  emitBranch(OffloadContBlock);
  emitBlock(OffloadContBlock, CurFn, /*IsFinished=*/true);
  return Builder.saveIP();
}

void OpenMPIRBuilder::emitCancelationCheckImpl(Value *CancelFlag,
                                               omp::Directive CanceledDirective,
                                               FinalizeCallbackTy ExitCB) {
  assert(isLastFinalizationInfoCancellable(CanceledDirective) &&
         "Unexpected cancellation!");

  // For a cancel barrier we create two new blocks.
  BasicBlock *BB = Builder.GetInsertBlock();
  BasicBlock *NonCancellationBlock;
  if (Builder.GetInsertPoint() == BB->end()) {
    // TODO: This branch will not be needed once we moved to the
    // OpenMPIRBuilder codegen completely.
    NonCancellationBlock = BasicBlock::Create(
        BB->getContext(), BB->getName() + ".cont", BB->getParent());
  } else {
    NonCancellationBlock = SplitBlock(BB, &*Builder.GetInsertPoint());
    BB->getTerminator()->eraseFromParent();
    Builder.SetInsertPoint(BB);
  }
  BasicBlock *CancellationBlock = BasicBlock::Create(
      BB->getContext(), BB->getName() + ".cncl", BB->getParent());

  // Jump to them based on the return value.
  Value *Cmp = Builder.CreateIsNull(CancelFlag);
  Builder.CreateCondBr(Cmp, NonCancellationBlock, CancellationBlock,
                       /* TODO weight */ nullptr, nullptr);

  // From the cancellation block we finalize all variables and go to the
  // post finalization block that is known to the FiniCB callback.
  Builder.SetInsertPoint(CancellationBlock);
  if (ExitCB)
    ExitCB(Builder.saveIP());
  auto &FI = FinalizationStack.back();
  FI.FiniCB(Builder.saveIP());

  // The continuation block is where code generation continues.
  Builder.SetInsertPoint(NonCancellationBlock, NonCancellationBlock->begin());
}

IRBuilder<>::InsertPoint OpenMPIRBuilder::createParallel(
    const LocationDescription &Loc, InsertPointTy OuterAllocaIP,
    BodyGenCallbackTy BodyGenCB, PrivatizeCallbackTy PrivCB,
    FinalizeCallbackTy FiniCB, Value *IfCondition, Value *NumThreads,
    omp::ProcBindKind ProcBind, bool IsCancellable) {
  assert(!isConflictIP(Loc.IP, OuterAllocaIP) && "IPs must not be ambiguous");

  if (!updateToLocation(Loc))
    return Loc.IP;

  uint32_t SrcLocStrSize;
  Constant *SrcLocStr = getOrCreateSrcLocStr(Loc, SrcLocStrSize);
  Value *Ident = getOrCreateIdent(SrcLocStr, SrcLocStrSize);
  Value *ThreadID = getOrCreateThreadID(Ident);

  if (NumThreads) {
    // Build call __kmpc_push_num_threads(&Ident, global_tid, num_threads)
    Value *Args[] = {
        Ident, ThreadID,
        Builder.CreateIntCast(NumThreads, Int32, /*isSigned*/ false)};
    Builder.CreateCall(
        getOrCreateRuntimeFunctionPtr(OMPRTL___kmpc_push_num_threads), Args);
  }

  if (ProcBind != OMP_PROC_BIND_default) {
    // Build call __kmpc_push_proc_bind(&Ident, global_tid, proc_bind)
    Value *Args[] = {
        Ident, ThreadID,
        ConstantInt::get(Int32, unsigned(ProcBind), /*isSigned=*/true)};
    Builder.CreateCall(
        getOrCreateRuntimeFunctionPtr(OMPRTL___kmpc_push_proc_bind), Args);
  }

  BasicBlock *InsertBB = Builder.GetInsertBlock();
  Function *OuterFn = InsertBB->getParent();

  // Save the outer alloca block because the insertion iterator may get
  // invalidated and we still need this later.
  BasicBlock *OuterAllocaBlock = OuterAllocaIP.getBlock();

  // Vector to remember instructions we used only during the modeling but which
  // we want to delete at the end.
  SmallVector<Instruction *, 4> ToBeDeleted;

  // Change the location to the outer alloca insertion point to create and
  // initialize the allocas we pass into the parallel region.
  Builder.restoreIP(OuterAllocaIP);
  AllocaInst *TIDAddr = Builder.CreateAlloca(Int32, nullptr, "tid.addr");
  AllocaInst *ZeroAddr = Builder.CreateAlloca(Int32, nullptr, "zero.addr");

  // We only need TIDAddr and ZeroAddr for modeling purposes to get the
  // associated arguments in the outlined function, so we delete them later.
  ToBeDeleted.push_back(TIDAddr);
  ToBeDeleted.push_back(ZeroAddr);

  // Create an artificial insertion point that will also ensure the blocks we
  // are about to split are not degenerated.
  auto *UI = new UnreachableInst(Builder.getContext(), InsertBB);

  BasicBlock *EntryBB = UI->getParent();
  BasicBlock *PRegEntryBB = EntryBB->splitBasicBlock(UI, "omp.par.entry");
  BasicBlock *PRegBodyBB = PRegEntryBB->splitBasicBlock(UI, "omp.par.region");
  BasicBlock *PRegPreFiniBB =
      PRegBodyBB->splitBasicBlock(UI, "omp.par.pre_finalize");
  BasicBlock *PRegExitBB = PRegPreFiniBB->splitBasicBlock(UI, "omp.par.exit");

  auto FiniCBWrapper = [&](InsertPointTy IP) {
    // Hide "open-ended" blocks from the given FiniCB by setting the right jump
    // target to the region exit block.
    if (IP.getBlock()->end() == IP.getPoint()) {
      IRBuilder<>::InsertPointGuard IPG(Builder);
      Builder.restoreIP(IP);
      Instruction *I = Builder.CreateBr(PRegExitBB);
      IP = InsertPointTy(I->getParent(), I->getIterator());
    }
    assert(IP.getBlock()->getTerminator()->getNumSuccessors() == 1 &&
           IP.getBlock()->getTerminator()->getSuccessor(0) == PRegExitBB &&
           "Unexpected insertion point for finalization call!");
    return FiniCB(IP);
  };

  FinalizationStack.push_back({FiniCBWrapper, OMPD_parallel, IsCancellable});

  // Generate the privatization allocas in the block that will become the entry
  // of the outlined function.
  Builder.SetInsertPoint(PRegEntryBB->getTerminator());
  InsertPointTy InnerAllocaIP = Builder.saveIP();

  AllocaInst *PrivTIDAddr =
      Builder.CreateAlloca(Int32, nullptr, "tid.addr.local");
  Instruction *PrivTID = Builder.CreateLoad(Int32, PrivTIDAddr, "tid");

  // Add some fake uses for OpenMP provided arguments.
  ToBeDeleted.push_back(Builder.CreateLoad(Int32, TIDAddr, "tid.addr.use"));
  Instruction *ZeroAddrUse =
      Builder.CreateLoad(Int32, ZeroAddr, "zero.addr.use");
  ToBeDeleted.push_back(ZeroAddrUse);

  // EntryBB
  //   |
  //   V
  // PRegionEntryBB         <- Privatization allocas are placed here.
  //   |
  //   V
  // PRegionBodyBB          <- BodeGen is invoked here.
  //   |
  //   V
  // PRegPreFiniBB          <- The block we will start finalization from.
  //   |
  //   V
  // PRegionExitBB          <- A common exit to simplify block collection.
  //

  LLVM_DEBUG(dbgs() << "Before body codegen: " << *OuterFn << "\n");

  // Let the caller create the body.
  assert(BodyGenCB && "Expected body generation callback!");
  InsertPointTy CodeGenIP(PRegBodyBB, PRegBodyBB->begin());
  BodyGenCB(InnerAllocaIP, CodeGenIP);

  LLVM_DEBUG(dbgs() << "After  body codegen: " << *OuterFn << "\n");
  FunctionCallee RTLFn;
  if (IfCondition)
    RTLFn = getOrCreateRuntimeFunctionPtr(OMPRTL___kmpc_fork_call_if);
  else
    RTLFn = getOrCreateRuntimeFunctionPtr(OMPRTL___kmpc_fork_call);

  if (auto *F = dyn_cast<llvm::Function>(RTLFn.getCallee())) {
    if (!F->hasMetadata(llvm::LLVMContext::MD_callback)) {
      llvm::LLVMContext &Ctx = F->getContext();
      MDBuilder MDB(Ctx);
      // Annotate the callback behavior of the __kmpc_fork_call:
      //  - The callback callee is argument number 2 (microtask).
      //  - The first two arguments of the callback callee are unknown (-1).
      //  - All variadic arguments to the __kmpc_fork_call are passed to the
      //    callback callee.
      F->addMetadata(
          llvm::LLVMContext::MD_callback,
          *llvm::MDNode::get(
              Ctx, {MDB.createCallbackEncoding(2, {-1, -1},
                                               /* VarArgsArePassed */ true)}));
    }
  }

  OutlineInfo OI;
  OI.PostOutlineCB = [=](Function &OutlinedFn) {
    // Add some known attributes.
    OutlinedFn.addParamAttr(0, Attribute::NoAlias);
    OutlinedFn.addParamAttr(1, Attribute::NoAlias);
    OutlinedFn.addFnAttr(Attribute::NoUnwind);
    OutlinedFn.addFnAttr(Attribute::NoRecurse);

    assert(OutlinedFn.arg_size() >= 2 &&
           "Expected at least tid and bounded tid as arguments");
    unsigned NumCapturedVars =
        OutlinedFn.arg_size() - /* tid & bounded tid */ 2;

    CallInst *CI = cast<CallInst>(OutlinedFn.user_back());
    CI->getParent()->setName("omp_parallel");
    Builder.SetInsertPoint(CI);

    // Build call __kmpc_fork_call[_if](Ident, n, microtask, var1, .., varn);
    Value *ForkCallArgs[] = {
        Ident, Builder.getInt32(NumCapturedVars),
        Builder.CreateBitCast(&OutlinedFn, ParallelTaskPtr)};

    SmallVector<Value *, 16> RealArgs;
    RealArgs.append(std::begin(ForkCallArgs), std::end(ForkCallArgs));
    if (IfCondition) {
      Value *Cond = Builder.CreateSExtOrTrunc(IfCondition,
                                              Type::getInt32Ty(M.getContext()));
      RealArgs.push_back(Cond);
    }
    RealArgs.append(CI->arg_begin() + /* tid & bound tid */ 2, CI->arg_end());

    // __kmpc_fork_call_if always expects a void ptr as the last argument
    // If there are no arguments, pass a null pointer.
    auto PtrTy = Type::getInt8PtrTy(M.getContext());
    if (IfCondition && NumCapturedVars == 0) {
      llvm::Value *Void = ConstantPointerNull::get(PtrTy);
      RealArgs.push_back(Void);
    }
    if (IfCondition && RealArgs.back()->getType() != PtrTy)
      RealArgs.back() = Builder.CreateBitCast(RealArgs.back(), PtrTy);

    Builder.CreateCall(RTLFn, RealArgs);

    LLVM_DEBUG(dbgs() << "With fork_call placed: "
                      << *Builder.GetInsertBlock()->getParent() << "\n");

    InsertPointTy ExitIP(PRegExitBB, PRegExitBB->end());

    // Initialize the local TID stack location with the argument value.
    Builder.SetInsertPoint(PrivTID);
    Function::arg_iterator OutlinedAI = OutlinedFn.arg_begin();
    Builder.CreateStore(Builder.CreateLoad(Int32, OutlinedAI), PrivTIDAddr);

    CI->eraseFromParent();

    for (Instruction *I : ToBeDeleted)
      I->eraseFromParent();
  };

  // Adjust the finalization stack, verify the adjustment, and call the
  // finalize function a last time to finalize values between the pre-fini
  // block and the exit block if we left the parallel "the normal way".
  auto FiniInfo = FinalizationStack.pop_back_val();
  (void)FiniInfo;
  assert(FiniInfo.DK == OMPD_parallel &&
         "Unexpected finalization stack state!");

  Instruction *PRegPreFiniTI = PRegPreFiniBB->getTerminator();

  InsertPointTy PreFiniIP(PRegPreFiniBB, PRegPreFiniTI->getIterator());
  FiniCB(PreFiniIP);

  OI.OuterAllocaBB = OuterAllocaBlock;
  OI.EntryBB = PRegEntryBB;
  OI.ExitBB = PRegExitBB;

  SmallPtrSet<BasicBlock *, 32> ParallelRegionBlockSet;
  SmallVector<BasicBlock *, 32> Blocks;
  OI.collectBlocks(ParallelRegionBlockSet, Blocks);

  // Ensure a single exit node for the outlined region by creating one.
  // We might have multiple incoming edges to the exit now due to finalizations,
  // e.g., cancel calls that cause the control flow to leave the region.
  BasicBlock *PRegOutlinedExitBB = PRegExitBB;
  PRegExitBB = SplitBlock(PRegExitBB, &*PRegExitBB->getFirstInsertionPt());
  PRegOutlinedExitBB->setName("omp.par.outlined.exit");
  Blocks.push_back(PRegOutlinedExitBB);

  CodeExtractorAnalysisCache CEAC(*OuterFn);
  CodeExtractor Extractor(Blocks, /* DominatorTree */ nullptr,
                          /* AggregateArgs */ false,
                          /* BlockFrequencyInfo */ nullptr,
                          /* BranchProbabilityInfo */ nullptr,
                          /* AssumptionCache */ nullptr,
                          /* AllowVarArgs */ true,
                          /* AllowAlloca */ true,
                          /* AllocationBlock */ OuterAllocaBlock,
                          /* Suffix */ ".omp_par");

  // Find inputs to, outputs from the code region.
  BasicBlock *CommonExit = nullptr;
  SetVector<Value *> Inputs, Outputs, SinkingCands, HoistingCands;
  Extractor.findAllocas(CEAC, SinkingCands, HoistingCands, CommonExit);
  Extractor.findInputsOutputs(Inputs, Outputs, SinkingCands);

  LLVM_DEBUG(dbgs() << "Before privatization: " << *OuterFn << "\n");

  FunctionCallee TIDRTLFn =
      getOrCreateRuntimeFunctionPtr(OMPRTL___kmpc_global_thread_num);

  auto PrivHelper = [&](Value &V) {
    if (&V == TIDAddr || &V == ZeroAddr) {
      OI.ExcludeArgsFromAggregate.push_back(&V);
      return;
    }

    SetVector<Use *> Uses;
    for (Use &U : V.uses())
      if (auto *UserI = dyn_cast<Instruction>(U.getUser()))
        if (ParallelRegionBlockSet.count(UserI->getParent()))
          Uses.insert(&U);

    // __kmpc_fork_call expects extra arguments as pointers. If the input
    // already has a pointer type, everything is fine. Otherwise, store the
    // value onto stack and load it back inside the to-be-outlined region. This
    // will ensure only the pointer will be passed to the function.
    // FIXME: if there are more than 15 trailing arguments, they must be
    // additionally packed in a struct.
    Value *Inner = &V;
    if (!V.getType()->isPointerTy()) {
      IRBuilder<>::InsertPointGuard Guard(Builder);
      LLVM_DEBUG(llvm::dbgs() << "Forwarding input as pointer: " << V << "\n");

      Builder.restoreIP(OuterAllocaIP);
      Value *Ptr =
          Builder.CreateAlloca(V.getType(), nullptr, V.getName() + ".reloaded");

      // Store to stack at end of the block that currently branches to the entry
      // block of the to-be-outlined region.
      Builder.SetInsertPoint(InsertBB,
                             InsertBB->getTerminator()->getIterator());
      Builder.CreateStore(&V, Ptr);

      // Load back next to allocations in the to-be-outlined region.
      Builder.restoreIP(InnerAllocaIP);
      Inner = Builder.CreateLoad(V.getType(), Ptr);
    }

    Value *ReplacementValue = nullptr;
    CallInst *CI = dyn_cast<CallInst>(&V);
    if (CI && CI->getCalledFunction() == TIDRTLFn.getCallee()) {
      ReplacementValue = PrivTID;
    } else {
      Builder.restoreIP(
          PrivCB(InnerAllocaIP, Builder.saveIP(), V, *Inner, ReplacementValue));
      assert(ReplacementValue &&
             "Expected copy/create callback to set replacement value!");
      if (ReplacementValue == &V)
        return;
    }

    for (Use *UPtr : Uses)
      UPtr->set(ReplacementValue);
  };

  // Reset the inner alloca insertion as it will be used for loading the values
  // wrapped into pointers before passing them into the to-be-outlined region.
  // Configure it to insert immediately after the fake use of zero address so
  // that they are available in the generated body and so that the
  // OpenMP-related values (thread ID and zero address pointers) remain leading
  // in the argument list.
  InnerAllocaIP = IRBuilder<>::InsertPoint(
      ZeroAddrUse->getParent(), ZeroAddrUse->getNextNode()->getIterator());

  // Reset the outer alloca insertion point to the entry of the relevant block
  // in case it was invalidated.
  OuterAllocaIP = IRBuilder<>::InsertPoint(
      OuterAllocaBlock, OuterAllocaBlock->getFirstInsertionPt());

  for (Value *Input : Inputs) {
    LLVM_DEBUG(dbgs() << "Captured input: " << *Input << "\n");
    PrivHelper(*Input);
  }
  LLVM_DEBUG({
    for (Value *Output : Outputs)
      LLVM_DEBUG(dbgs() << "Captured output: " << *Output << "\n");
  });
  assert(Outputs.empty() &&
         "OpenMP outlining should not produce live-out values!");

  LLVM_DEBUG(dbgs() << "After  privatization: " << *OuterFn << "\n");
  LLVM_DEBUG({
    for (auto *BB : Blocks)
      dbgs() << " PBR: " << BB->getName() << "\n";
  });

  // Register the outlined info.
  addOutlineInfo(std::move(OI));

  InsertPointTy AfterIP(UI->getParent(), UI->getParent()->end());
  UI->eraseFromParent();

  return AfterIP;
}

void OpenMPIRBuilder::emitFlush(const LocationDescription &Loc) {
  // Build call void __kmpc_flush(ident_t *loc)
  uint32_t SrcLocStrSize;
  Constant *SrcLocStr = getOrCreateSrcLocStr(Loc, SrcLocStrSize);
  Value *Args[] = {getOrCreateIdent(SrcLocStr, SrcLocStrSize)};

  Builder.CreateCall(getOrCreateRuntimeFunctionPtr(OMPRTL___kmpc_flush), Args);
}

void OpenMPIRBuilder::createFlush(const LocationDescription &Loc) {
  if (!updateToLocation(Loc))
    return;
  emitFlush(Loc);
}

void OpenMPIRBuilder::emitTaskwaitImpl(const LocationDescription &Loc) {
  // Build call kmp_int32 __kmpc_omp_taskwait(ident_t *loc, kmp_int32
  // global_tid);
  uint32_t SrcLocStrSize;
  Constant *SrcLocStr = getOrCreateSrcLocStr(Loc, SrcLocStrSize);
  Value *Ident = getOrCreateIdent(SrcLocStr, SrcLocStrSize);
  Value *Args[] = {Ident, getOrCreateThreadID(Ident)};

  // Ignore return result until untied tasks are supported.
  Builder.CreateCall(getOrCreateRuntimeFunctionPtr(OMPRTL___kmpc_omp_taskwait),
                     Args);
}

void OpenMPIRBuilder::createTaskwait(const LocationDescription &Loc) {
  if (!updateToLocation(Loc))
    return;
  emitTaskwaitImpl(Loc);
}

void OpenMPIRBuilder::emitTaskyieldImpl(const LocationDescription &Loc) {
  // Build call __kmpc_omp_taskyield(loc, thread_id, 0);
  uint32_t SrcLocStrSize;
  Constant *SrcLocStr = getOrCreateSrcLocStr(Loc, SrcLocStrSize);
  Value *Ident = getOrCreateIdent(SrcLocStr, SrcLocStrSize);
  Constant *I32Null = ConstantInt::getNullValue(Int32);
  Value *Args[] = {Ident, getOrCreateThreadID(Ident), I32Null};

  Builder.CreateCall(getOrCreateRuntimeFunctionPtr(OMPRTL___kmpc_omp_taskyield),
                     Args);
}

void OpenMPIRBuilder::createTaskyield(const LocationDescription &Loc) {
  if (!updateToLocation(Loc))
    return;
  emitTaskyieldImpl(Loc);
}

OpenMPIRBuilder::InsertPointTy
OpenMPIRBuilder::createTask(const LocationDescription &Loc,
                            InsertPointTy AllocaIP, BodyGenCallbackTy BodyGenCB,
                            bool Tied, Value *Final, Value *IfCondition,
                            SmallVector<DependData> Dependencies) {
  if (!updateToLocation(Loc))
    return InsertPointTy();

  uint32_t SrcLocStrSize;
  Constant *SrcLocStr = getOrCreateSrcLocStr(Loc, SrcLocStrSize);
  Value *Ident = getOrCreateIdent(SrcLocStr, SrcLocStrSize);
  // The current basic block is split into four basic blocks. After outlining,
  // they will be mapped as follows:
  // ```
  // def current_fn() {
  //   current_basic_block:
  //     br label %task.exit
  //   task.exit:
  //     ; instructions after task
  // }
  // def outlined_fn() {
  //   task.alloca:
  //     br label %task.body
  //   task.body:
  //     ret void
  // }
  // ```
  BasicBlock *TaskExitBB = splitBB(Builder, /*CreateBranch=*/true, "task.exit");
  BasicBlock *TaskBodyBB = splitBB(Builder, /*CreateBranch=*/true, "task.body");
  BasicBlock *TaskAllocaBB =
      splitBB(Builder, /*CreateBranch=*/true, "task.alloca");

  OutlineInfo OI;
  OI.EntryBB = TaskAllocaBB;
  OI.OuterAllocaBB = AllocaIP.getBlock();
  OI.ExitBB = TaskExitBB;
  OI.PostOutlineCB = [this, Ident, Tied, Final, IfCondition,
                      Dependencies](Function &OutlinedFn) {
    // The input IR here looks like the following-
    // ```
    // func @current_fn() {
    //   outlined_fn(%args)
    // }
    // func @outlined_fn(%args) { ... }
    // ```
    //
    // This is changed to the following-
    //
    // ```
    // func @current_fn() {
    //   runtime_call(..., wrapper_fn, ...)
    // }
    // func @wrapper_fn(..., %args) {
    //   outlined_fn(%args)
    // }
    // func @outlined_fn(%args) { ... }
    // ```

    // The stale call instruction will be replaced with a new call instruction
    // for runtime call with a wrapper function.
    assert(OutlinedFn.getNumUses() == 1 &&
           "there must be a single user for the outlined function");
    CallInst *StaleCI = cast<CallInst>(OutlinedFn.user_back());

    // HasTaskData is true if any variables are captured in the outlined region,
    // false otherwise.
    bool HasTaskData = StaleCI->arg_size() > 0;
    Builder.SetInsertPoint(StaleCI);

    // Gather the arguments for emitting the runtime call for
    // @__kmpc_omp_task_alloc
    Function *TaskAllocFn =
        getOrCreateRuntimeFunctionPtr(OMPRTL___kmpc_omp_task_alloc);

    // Arguments - `loc_ref` (Ident) and `gtid` (ThreadID)
    // call.
    Value *ThreadID = getOrCreateThreadID(Ident);

    // Argument - `flags`
    // Task is tied iff (Flags & 1) == 1.
    // Task is untied iff (Flags & 1) == 0.
    // Task is final iff (Flags & 2) == 2.
    // Task is not final iff (Flags & 2) == 0.
    // TODO: Handle the other flags.
    Value *Flags = Builder.getInt32(Tied);
    if (Final) {
      Value *FinalFlag =
          Builder.CreateSelect(Final, Builder.getInt32(2), Builder.getInt32(0));
      Flags = Builder.CreateOr(FinalFlag, Flags);
    }

    // Argument - `sizeof_kmp_task_t` (TaskSize)
    // Tasksize refers to the size in bytes of kmp_task_t data structure
    // including private vars accessed in task.
    Value *TaskSize = Builder.getInt64(0);
    if (HasTaskData) {
      AllocaInst *ArgStructAlloca =
          dyn_cast<AllocaInst>(StaleCI->getArgOperand(0));
      assert(ArgStructAlloca &&
             "Unable to find the alloca instruction corresponding to arguments "
             "for extracted function");
      StructType *ArgStructType =
          dyn_cast<StructType>(ArgStructAlloca->getAllocatedType());
      assert(ArgStructType && "Unable to find struct type corresponding to "
                              "arguments for extracted function");
      TaskSize =
          Builder.getInt64(M.getDataLayout().getTypeStoreSize(ArgStructType));
    }

    // TODO: Argument - sizeof_shareds

    // Argument - task_entry (the wrapper function)
    // If the outlined function has some captured variables (i.e. HasTaskData is
    // true), then the wrapper function will have an additional argument (the
    // struct containing captured variables). Otherwise, no such argument will
    // be present.
    SmallVector<Type *> WrapperArgTys{Builder.getInt32Ty()};
    if (HasTaskData)
      WrapperArgTys.push_back(OutlinedFn.getArg(0)->getType());
    FunctionCallee WrapperFuncVal = M.getOrInsertFunction(
        (Twine(OutlinedFn.getName()) + ".wrapper").str(),
        FunctionType::get(Builder.getInt32Ty(), WrapperArgTys, false));
    Function *WrapperFunc = dyn_cast<Function>(WrapperFuncVal.getCallee());

    // Emit the @__kmpc_omp_task_alloc runtime call
    // The runtime call returns a pointer to an area where the task captured
    // variables must be copied before the task is run (NewTaskData)
    CallInst *NewTaskData = Builder.CreateCall(
        TaskAllocFn,
        {/*loc_ref=*/Ident, /*gtid=*/ThreadID, /*flags=*/Flags,
         /*sizeof_task=*/TaskSize, /*sizeof_shared=*/Builder.getInt64(0),
         /*task_func=*/WrapperFunc});

    // Copy the arguments for outlined function
    if (HasTaskData) {
      Value *TaskData = StaleCI->getArgOperand(0);
      Align Alignment = TaskData->getPointerAlignment(M.getDataLayout());
      Builder.CreateMemCpy(NewTaskData, Alignment, TaskData, Alignment,
                           TaskSize);
    }

    Value *DepArrayPtr = nullptr;
    if (Dependencies.size()) {
      InsertPointTy OldIP = Builder.saveIP();
      Builder.SetInsertPoint(
          &OldIP.getBlock()->getParent()->getEntryBlock().back());

      Type *DepArrayTy = ArrayType::get(DependInfo, Dependencies.size());
      Value *DepArray =
          Builder.CreateAlloca(DepArrayTy, nullptr, ".dep.arr.addr");

      unsigned P = 0;
      for (const DependData &Dep : Dependencies) {
        Value *Base =
            Builder.CreateConstInBoundsGEP2_64(DepArrayTy, DepArray, 0, P);
        // Store the pointer to the variable
        Value *Addr = Builder.CreateStructGEP(
            DependInfo, Base,
            static_cast<unsigned int>(RTLDependInfoFields::BaseAddr));
        Value *DepValPtr =
            Builder.CreatePtrToInt(Dep.DepVal, Builder.getInt64Ty());
        Builder.CreateStore(DepValPtr, Addr);
        // Store the size of the variable
        Value *Size = Builder.CreateStructGEP(
            DependInfo, Base,
            static_cast<unsigned int>(RTLDependInfoFields::Len));
        Builder.CreateStore(Builder.getInt64(M.getDataLayout().getTypeStoreSize(
                                Dep.DepValueType)),
                            Size);
        // Store the dependency kind
        Value *Flags = Builder.CreateStructGEP(
            DependInfo, Base,
            static_cast<unsigned int>(RTLDependInfoFields::Flags));
        Builder.CreateStore(
            ConstantInt::get(Builder.getInt8Ty(),
                             static_cast<unsigned int>(Dep.DepKind)),
            Flags);
        ++P;
      }

      DepArrayPtr = Builder.CreateBitCast(DepArray, Builder.getInt8PtrTy());
      Builder.restoreIP(OldIP);
    }

    // In the presence of the `if` clause, the following IR is generated:
    //    ...
    //    %data = call @__kmpc_omp_task_alloc(...)
    //    br i1 %if_condition, label %then, label %else
    //  then:
    //    call @__kmpc_omp_task(...)
    //    br label %exit
    //  else:
    //    call @__kmpc_omp_task_begin_if0(...)
    //    call @wrapper_fn(...)
    //    call @__kmpc_omp_task_complete_if0(...)
    //    br label %exit
    //  exit:
    //    ...
    if (IfCondition) {
      // `SplitBlockAndInsertIfThenElse` requires the block to have a
      // terminator.
      BasicBlock *NewBasicBlock =
          splitBB(Builder, /*CreateBranch=*/true, "if.end");
      Instruction *IfTerminator =
          NewBasicBlock->getSinglePredecessor()->getTerminator();
      Instruction *ThenTI = IfTerminator, *ElseTI = nullptr;
      Builder.SetInsertPoint(IfTerminator);
      SplitBlockAndInsertIfThenElse(IfCondition, IfTerminator, &ThenTI,
                                    &ElseTI);
      Builder.SetInsertPoint(ElseTI);
      Function *TaskBeginFn =
          getOrCreateRuntimeFunctionPtr(OMPRTL___kmpc_omp_task_begin_if0);
      Function *TaskCompleteFn =
          getOrCreateRuntimeFunctionPtr(OMPRTL___kmpc_omp_task_complete_if0);
      Builder.CreateCall(TaskBeginFn, {Ident, ThreadID, NewTaskData});
      if (HasTaskData)
        Builder.CreateCall(WrapperFunc, {ThreadID, NewTaskData});
      else
        Builder.CreateCall(WrapperFunc, {ThreadID});
      Builder.CreateCall(TaskCompleteFn, {Ident, ThreadID, NewTaskData});
      Builder.SetInsertPoint(ThenTI);
    }

    if (Dependencies.size()) {
      Function *TaskFn =
          getOrCreateRuntimeFunctionPtr(OMPRTL___kmpc_omp_task_with_deps);
      Builder.CreateCall(
          TaskFn,
          {Ident, ThreadID, NewTaskData, Builder.getInt32(Dependencies.size()),
           DepArrayPtr, ConstantInt::get(Builder.getInt32Ty(), 0),
           ConstantPointerNull::get(Type::getInt8PtrTy(M.getContext()))});

    } else {
      // Emit the @__kmpc_omp_task runtime call to spawn the task
      Function *TaskFn = getOrCreateRuntimeFunctionPtr(OMPRTL___kmpc_omp_task);
      Builder.CreateCall(TaskFn, {Ident, ThreadID, NewTaskData});
    }

    StaleCI->eraseFromParent();

    // Emit the body for wrapper function
    BasicBlock *WrapperEntryBB =
        BasicBlock::Create(M.getContext(), "", WrapperFunc);
    Builder.SetInsertPoint(WrapperEntryBB);
    if (HasTaskData)
      Builder.CreateCall(&OutlinedFn, {WrapperFunc->getArg(1)});
    else
      Builder.CreateCall(&OutlinedFn);
    Builder.CreateRet(Builder.getInt32(0));
  };

  addOutlineInfo(std::move(OI));

  InsertPointTy TaskAllocaIP =
      InsertPointTy(TaskAllocaBB, TaskAllocaBB->begin());
  InsertPointTy TaskBodyIP = InsertPointTy(TaskBodyBB, TaskBodyBB->begin());
  BodyGenCB(TaskAllocaIP, TaskBodyIP);
  Builder.SetInsertPoint(TaskExitBB, TaskExitBB->begin());

  return Builder.saveIP();
}

OpenMPIRBuilder::InsertPointTy
OpenMPIRBuilder::createTaskgroup(const LocationDescription &Loc,
                                 InsertPointTy AllocaIP,
                                 BodyGenCallbackTy BodyGenCB) {
  if (!updateToLocation(Loc))
    return InsertPointTy();

  uint32_t SrcLocStrSize;
  Constant *SrcLocStr = getOrCreateSrcLocStr(Loc, SrcLocStrSize);
  Value *Ident = getOrCreateIdent(SrcLocStr, SrcLocStrSize);
  Value *ThreadID = getOrCreateThreadID(Ident);

  // Emit the @__kmpc_taskgroup runtime call to start the taskgroup
  Function *TaskgroupFn =
      getOrCreateRuntimeFunctionPtr(OMPRTL___kmpc_taskgroup);
  Builder.CreateCall(TaskgroupFn, {Ident, ThreadID});

  BasicBlock *TaskgroupExitBB = splitBB(Builder, true, "taskgroup.exit");
  BodyGenCB(AllocaIP, Builder.saveIP());

  Builder.SetInsertPoint(TaskgroupExitBB);
  // Emit the @__kmpc_end_taskgroup runtime call to end the taskgroup
  Function *EndTaskgroupFn =
      getOrCreateRuntimeFunctionPtr(OMPRTL___kmpc_end_taskgroup);
  Builder.CreateCall(EndTaskgroupFn, {Ident, ThreadID});

  return Builder.saveIP();
}

OpenMPIRBuilder::InsertPointTy OpenMPIRBuilder::createSections(
    const LocationDescription &Loc, InsertPointTy AllocaIP,
    ArrayRef<StorableBodyGenCallbackTy> SectionCBs, PrivatizeCallbackTy PrivCB,
    FinalizeCallbackTy FiniCB, bool IsCancellable, bool IsNowait) {
  assert(!isConflictIP(AllocaIP, Loc.IP) && "Dedicated IP allocas required");

  if (!updateToLocation(Loc))
    return Loc.IP;

  auto FiniCBWrapper = [&](InsertPointTy IP) {
    if (IP.getBlock()->end() != IP.getPoint())
      return FiniCB(IP);
    // This must be done otherwise any nested constructs using FinalizeOMPRegion
    // will fail because that function requires the Finalization Basic Block to
    // have a terminator, which is already removed by EmitOMPRegionBody.
    // IP is currently at cancelation block.
    // We need to backtrack to the condition block to fetch
    // the exit block and create a branch from cancelation
    // to exit block.
    IRBuilder<>::InsertPointGuard IPG(Builder);
    Builder.restoreIP(IP);
    auto *CaseBB = IP.getBlock()->getSinglePredecessor();
    auto *CondBB = CaseBB->getSinglePredecessor()->getSinglePredecessor();
    auto *ExitBB = CondBB->getTerminator()->getSuccessor(1);
    Instruction *I = Builder.CreateBr(ExitBB);
    IP = InsertPointTy(I->getParent(), I->getIterator());
    return FiniCB(IP);
  };

  FinalizationStack.push_back({FiniCBWrapper, OMPD_sections, IsCancellable});

  // Each section is emitted as a switch case
  // Each finalization callback is handled from clang.EmitOMPSectionDirective()
  // -> OMP.createSection() which generates the IR for each section
  // Iterate through all sections and emit a switch construct:
  // switch (IV) {
  //   case 0:
  //     <SectionStmt[0]>;
  //     break;
  // ...
  //   case <NumSection> - 1:
  //     <SectionStmt[<NumSection> - 1]>;
  //     break;
  // }
  // ...
  // section_loop.after:
  // <FiniCB>;
  auto LoopBodyGenCB = [&](InsertPointTy CodeGenIP, Value *IndVar) {
    Builder.restoreIP(CodeGenIP);
    BasicBlock *Continue =
        splitBBWithSuffix(Builder, /*CreateBranch=*/false, ".sections.after");
    Function *CurFn = Continue->getParent();
    SwitchInst *SwitchStmt = Builder.CreateSwitch(IndVar, Continue);

    unsigned CaseNumber = 0;
    for (auto SectionCB : SectionCBs) {
      BasicBlock *CaseBB = BasicBlock::Create(
          M.getContext(), "omp_section_loop.body.case", CurFn, Continue);
      SwitchStmt->addCase(Builder.getInt32(CaseNumber), CaseBB);
      Builder.SetInsertPoint(CaseBB);
      BranchInst *CaseEndBr = Builder.CreateBr(Continue);
      SectionCB(InsertPointTy(),
                {CaseEndBr->getParent(), CaseEndBr->getIterator()});
      CaseNumber++;
    }
    // remove the existing terminator from body BB since there can be no
    // terminators after switch/case
  };
  // Loop body ends here
  // LowerBound, UpperBound, and STride for createCanonicalLoop
  Type *I32Ty = Type::getInt32Ty(M.getContext());
  Value *LB = ConstantInt::get(I32Ty, 0);
  Value *UB = ConstantInt::get(I32Ty, SectionCBs.size());
  Value *ST = ConstantInt::get(I32Ty, 1);
  llvm::CanonicalLoopInfo *LoopInfo = createCanonicalLoop(
      Loc, LoopBodyGenCB, LB, UB, ST, true, false, AllocaIP, "section_loop");
  InsertPointTy AfterIP =
      applyStaticWorkshareLoop(Loc.DL, LoopInfo, AllocaIP, !IsNowait);

  // Apply the finalization callback in LoopAfterBB
  auto FiniInfo = FinalizationStack.pop_back_val();
  assert(FiniInfo.DK == OMPD_sections &&
         "Unexpected finalization stack state!");
  if (FinalizeCallbackTy &CB = FiniInfo.FiniCB) {
    Builder.restoreIP(AfterIP);
    BasicBlock *FiniBB =
        splitBBWithSuffix(Builder, /*CreateBranch=*/true, "sections.fini");
    CB(Builder.saveIP());
    AfterIP = {FiniBB, FiniBB->begin()};
  }

  return AfterIP;
}

OpenMPIRBuilder::InsertPointTy
OpenMPIRBuilder::createSection(const LocationDescription &Loc,
                               BodyGenCallbackTy BodyGenCB,
                               FinalizeCallbackTy FiniCB) {
  if (!updateToLocation(Loc))
    return Loc.IP;

  auto FiniCBWrapper = [&](InsertPointTy IP) {
    if (IP.getBlock()->end() != IP.getPoint())
      return FiniCB(IP);
    // This must be done otherwise any nested constructs using FinalizeOMPRegion
    // will fail because that function requires the Finalization Basic Block to
    // have a terminator, which is already removed by EmitOMPRegionBody.
    // IP is currently at cancelation block.
    // We need to backtrack to the condition block to fetch
    // the exit block and create a branch from cancelation
    // to exit block.
    IRBuilder<>::InsertPointGuard IPG(Builder);
    Builder.restoreIP(IP);
    auto *CaseBB = Loc.IP.getBlock();
    auto *CondBB = CaseBB->getSinglePredecessor()->getSinglePredecessor();
    auto *ExitBB = CondBB->getTerminator()->getSuccessor(1);
    Instruction *I = Builder.CreateBr(ExitBB);
    IP = InsertPointTy(I->getParent(), I->getIterator());
    return FiniCB(IP);
  };

  Directive OMPD = Directive::OMPD_sections;
  // Since we are using Finalization Callback here, HasFinalize
  // and IsCancellable have to be true
  return EmitOMPInlinedRegion(OMPD, nullptr, nullptr, BodyGenCB, FiniCBWrapper,
                              /*Conditional*/ false, /*hasFinalize*/ true,
                              /*IsCancellable*/ true);
}

/// Create a function with a unique name and a "void (i8*, i8*)" signature in
/// the given module and return it.
Function *getFreshReductionFunc(Module &M) {
  Type *VoidTy = Type::getVoidTy(M.getContext());
  Type *Int8PtrTy = Type::getInt8PtrTy(M.getContext());
  auto *FuncTy =
      FunctionType::get(VoidTy, {Int8PtrTy, Int8PtrTy}, /* IsVarArg */ false);
  return Function::Create(FuncTy, GlobalVariable::InternalLinkage,
                          M.getDataLayout().getDefaultGlobalsAddressSpace(),
                          ".omp.reduction.func", &M);
}

OpenMPIRBuilder::InsertPointTy OpenMPIRBuilder::createReductions(
    const LocationDescription &Loc, InsertPointTy AllocaIP,
    ArrayRef<ReductionInfo> ReductionInfos, bool IsNoWait) {
  for (const ReductionInfo &RI : ReductionInfos) {
    (void)RI;
    assert(RI.Variable && "expected non-null variable");
    assert(RI.PrivateVariable && "expected non-null private variable");
    assert(RI.ReductionGen && "expected non-null reduction generator callback");
    assert(RI.Variable->getType() == RI.PrivateVariable->getType() &&
           "expected variables and their private equivalents to have the same "
           "type");
    assert(RI.Variable->getType()->isPointerTy() &&
           "expected variables to be pointers");
  }

  if (!updateToLocation(Loc))
    return InsertPointTy();

  BasicBlock *InsertBlock = Loc.IP.getBlock();
  BasicBlock *ContinuationBlock =
      InsertBlock->splitBasicBlock(Loc.IP.getPoint(), "reduce.finalize");
  InsertBlock->getTerminator()->eraseFromParent();

  // Create and populate array of type-erased pointers to private reduction
  // values.
  unsigned NumReductions = ReductionInfos.size();
  Type *RedArrayTy = ArrayType::get(Builder.getInt8PtrTy(), NumReductions);
  Builder.restoreIP(AllocaIP);
  Value *RedArray = Builder.CreateAlloca(RedArrayTy, nullptr, "red.array");

  Builder.SetInsertPoint(InsertBlock, InsertBlock->end());

  for (auto En : enumerate(ReductionInfos)) {
    unsigned Index = En.index();
    const ReductionInfo &RI = En.value();
    Value *RedArrayElemPtr = Builder.CreateConstInBoundsGEP2_64(
        RedArrayTy, RedArray, 0, Index, "red.array.elem." + Twine(Index));
    Value *Casted =
        Builder.CreateBitCast(RI.PrivateVariable, Builder.getInt8PtrTy(),
                              "private.red.var." + Twine(Index) + ".casted");
    Builder.CreateStore(Casted, RedArrayElemPtr);
  }

  // Emit a call to the runtime function that orchestrates the reduction.
  // Declare the reduction function in the process.
  Function *Func = Builder.GetInsertBlock()->getParent();
  Module *Module = Func->getParent();
  Value *RedArrayPtr =
      Builder.CreateBitCast(RedArray, Builder.getInt8PtrTy(), "red.array.ptr");
  uint32_t SrcLocStrSize;
  Constant *SrcLocStr = getOrCreateSrcLocStr(Loc, SrcLocStrSize);
  bool CanGenerateAtomic =
      llvm::all_of(ReductionInfos, [](const ReductionInfo &RI) {
        return RI.AtomicReductionGen;
      });
  Value *Ident = getOrCreateIdent(SrcLocStr, SrcLocStrSize,
                                  CanGenerateAtomic
                                      ? IdentFlag::OMP_IDENT_FLAG_ATOMIC_REDUCE
                                      : IdentFlag(0));
  Value *ThreadId = getOrCreateThreadID(Ident);
  Constant *NumVariables = Builder.getInt32(NumReductions);
  const DataLayout &DL = Module->getDataLayout();
  unsigned RedArrayByteSize = DL.getTypeStoreSize(RedArrayTy);
  Constant *RedArraySize = Builder.getInt64(RedArrayByteSize);
  Function *ReductionFunc = getFreshReductionFunc(*Module);
  Value *Lock = getOMPCriticalRegionLock(".reduction");
  Function *ReduceFunc = getOrCreateRuntimeFunctionPtr(
      IsNoWait ? RuntimeFunction::OMPRTL___kmpc_reduce_nowait
               : RuntimeFunction::OMPRTL___kmpc_reduce);
  CallInst *ReduceCall =
      Builder.CreateCall(ReduceFunc,
                         {Ident, ThreadId, NumVariables, RedArraySize,
                          RedArrayPtr, ReductionFunc, Lock},
                         "reduce");

  // Create final reduction entry blocks for the atomic and non-atomic case.
  // Emit IR that dispatches control flow to one of the blocks based on the
  // reduction supporting the atomic mode.
  BasicBlock *NonAtomicRedBlock =
      BasicBlock::Create(Module->getContext(), "reduce.switch.nonatomic", Func);
  BasicBlock *AtomicRedBlock =
      BasicBlock::Create(Module->getContext(), "reduce.switch.atomic", Func);
  SwitchInst *Switch =
      Builder.CreateSwitch(ReduceCall, ContinuationBlock, /* NumCases */ 2);
  Switch->addCase(Builder.getInt32(1), NonAtomicRedBlock);
  Switch->addCase(Builder.getInt32(2), AtomicRedBlock);

  // Populate the non-atomic reduction using the elementwise reduction function.
  // This loads the elements from the global and private variables and reduces
  // them before storing back the result to the global variable.
  Builder.SetInsertPoint(NonAtomicRedBlock);
  for (auto En : enumerate(ReductionInfos)) {
    const ReductionInfo &RI = En.value();
    Type *ValueType = RI.ElementType;
    Value *RedValue = Builder.CreateLoad(ValueType, RI.Variable,
                                         "red.value." + Twine(En.index()));
    Value *PrivateRedValue =
        Builder.CreateLoad(ValueType, RI.PrivateVariable,
                           "red.private.value." + Twine(En.index()));
    Value *Reduced;
    Builder.restoreIP(
        RI.ReductionGen(Builder.saveIP(), RedValue, PrivateRedValue, Reduced));
    if (!Builder.GetInsertBlock())
      return InsertPointTy();
    Builder.CreateStore(Reduced, RI.Variable);
  }
  Function *EndReduceFunc = getOrCreateRuntimeFunctionPtr(
      IsNoWait ? RuntimeFunction::OMPRTL___kmpc_end_reduce_nowait
               : RuntimeFunction::OMPRTL___kmpc_end_reduce);
  Builder.CreateCall(EndReduceFunc, {Ident, ThreadId, Lock});
  Builder.CreateBr(ContinuationBlock);

  // Populate the atomic reduction using the atomic elementwise reduction
  // function. There are no loads/stores here because they will be happening
  // inside the atomic elementwise reduction.
  Builder.SetInsertPoint(AtomicRedBlock);
  if (CanGenerateAtomic) {
    for (const ReductionInfo &RI : ReductionInfos) {
      Builder.restoreIP(RI.AtomicReductionGen(Builder.saveIP(), RI.ElementType,
                                              RI.Variable, RI.PrivateVariable));
      if (!Builder.GetInsertBlock())
        return InsertPointTy();
    }
    Builder.CreateBr(ContinuationBlock);
  } else {
    Builder.CreateUnreachable();
  }

  // Populate the outlined reduction function using the elementwise reduction
  // function. Partial values are extracted from the type-erased array of
  // pointers to private variables.
  BasicBlock *ReductionFuncBlock =
      BasicBlock::Create(Module->getContext(), "", ReductionFunc);
  Builder.SetInsertPoint(ReductionFuncBlock);
  Value *LHSArrayPtr = ReductionFunc->getArg(0);
  Value *RHSArrayPtr = ReductionFunc->getArg(1);

  for (auto En : enumerate(ReductionInfos)) {
    const ReductionInfo &RI = En.value();
    Value *LHSI8PtrPtr = Builder.CreateConstInBoundsGEP2_64(
        RedArrayTy, LHSArrayPtr, 0, En.index());
    Value *LHSI8Ptr = Builder.CreateLoad(Builder.getInt8PtrTy(), LHSI8PtrPtr);
    Value *LHSPtr = Builder.CreateBitCast(LHSI8Ptr, RI.Variable->getType());
    Value *LHS = Builder.CreateLoad(RI.ElementType, LHSPtr);
    Value *RHSI8PtrPtr = Builder.CreateConstInBoundsGEP2_64(
        RedArrayTy, RHSArrayPtr, 0, En.index());
    Value *RHSI8Ptr = Builder.CreateLoad(Builder.getInt8PtrTy(), RHSI8PtrPtr);
    Value *RHSPtr =
        Builder.CreateBitCast(RHSI8Ptr, RI.PrivateVariable->getType());
    Value *RHS = Builder.CreateLoad(RI.ElementType, RHSPtr);
    Value *Reduced;
    Builder.restoreIP(RI.ReductionGen(Builder.saveIP(), LHS, RHS, Reduced));
    if (!Builder.GetInsertBlock())
      return InsertPointTy();
    Builder.CreateStore(Reduced, LHSPtr);
  }
  Builder.CreateRetVoid();

  Builder.SetInsertPoint(ContinuationBlock);
  return Builder.saveIP();
}

OpenMPIRBuilder::InsertPointTy
OpenMPIRBuilder::createMaster(const LocationDescription &Loc,
                              BodyGenCallbackTy BodyGenCB,
                              FinalizeCallbackTy FiniCB) {

  if (!updateToLocation(Loc))
    return Loc.IP;

  Directive OMPD = Directive::OMPD_master;
  uint32_t SrcLocStrSize;
  Constant *SrcLocStr = getOrCreateSrcLocStr(Loc, SrcLocStrSize);
  Value *Ident = getOrCreateIdent(SrcLocStr, SrcLocStrSize);
  Value *ThreadId = getOrCreateThreadID(Ident);
  Value *Args[] = {Ident, ThreadId};

  Function *EntryRTLFn = getOrCreateRuntimeFunctionPtr(OMPRTL___kmpc_master);
  Instruction *EntryCall = Builder.CreateCall(EntryRTLFn, Args);

  Function *ExitRTLFn = getOrCreateRuntimeFunctionPtr(OMPRTL___kmpc_end_master);
  Instruction *ExitCall = Builder.CreateCall(ExitRTLFn, Args);

  return EmitOMPInlinedRegion(OMPD, EntryCall, ExitCall, BodyGenCB, FiniCB,
                              /*Conditional*/ true, /*hasFinalize*/ true);
}

OpenMPIRBuilder::InsertPointTy
OpenMPIRBuilder::createMasked(const LocationDescription &Loc,
                              BodyGenCallbackTy BodyGenCB,
                              FinalizeCallbackTy FiniCB, Value *Filter) {
  if (!updateToLocation(Loc))
    return Loc.IP;

  Directive OMPD = Directive::OMPD_masked;
  uint32_t SrcLocStrSize;
  Constant *SrcLocStr = getOrCreateSrcLocStr(Loc, SrcLocStrSize);
  Value *Ident = getOrCreateIdent(SrcLocStr, SrcLocStrSize);
  Value *ThreadId = getOrCreateThreadID(Ident);
  Value *Args[] = {Ident, ThreadId, Filter};
  Value *ArgsEnd[] = {Ident, ThreadId};

  Function *EntryRTLFn = getOrCreateRuntimeFunctionPtr(OMPRTL___kmpc_masked);
  Instruction *EntryCall = Builder.CreateCall(EntryRTLFn, Args);

  Function *ExitRTLFn = getOrCreateRuntimeFunctionPtr(OMPRTL___kmpc_end_masked);
  Instruction *ExitCall = Builder.CreateCall(ExitRTLFn, ArgsEnd);

  return EmitOMPInlinedRegion(OMPD, EntryCall, ExitCall, BodyGenCB, FiniCB,
                              /*Conditional*/ true, /*hasFinalize*/ true);
}

CanonicalLoopInfo *OpenMPIRBuilder::createLoopSkeleton(
    DebugLoc DL, Value *TripCount, Function *F, BasicBlock *PreInsertBefore,
    BasicBlock *PostInsertBefore, const Twine &Name) {
  Module *M = F->getParent();
  LLVMContext &Ctx = M->getContext();
  Type *IndVarTy = TripCount->getType();

  // Create the basic block structure.
  BasicBlock *Preheader =
      BasicBlock::Create(Ctx, "omp_" + Name + ".preheader", F, PreInsertBefore);
  BasicBlock *Header =
      BasicBlock::Create(Ctx, "omp_" + Name + ".header", F, PreInsertBefore);
  BasicBlock *Cond =
      BasicBlock::Create(Ctx, "omp_" + Name + ".cond", F, PreInsertBefore);
  BasicBlock *Body =
      BasicBlock::Create(Ctx, "omp_" + Name + ".body", F, PreInsertBefore);
  BasicBlock *Latch =
      BasicBlock::Create(Ctx, "omp_" + Name + ".inc", F, PostInsertBefore);
  BasicBlock *Exit =
      BasicBlock::Create(Ctx, "omp_" + Name + ".exit", F, PostInsertBefore);
  BasicBlock *After =
      BasicBlock::Create(Ctx, "omp_" + Name + ".after", F, PostInsertBefore);

  // Use specified DebugLoc for new instructions.
  Builder.SetCurrentDebugLocation(DL);

  Builder.SetInsertPoint(Preheader);
  Builder.CreateBr(Header);

  Builder.SetInsertPoint(Header);
  PHINode *IndVarPHI = Builder.CreatePHI(IndVarTy, 2, "omp_" + Name + ".iv");
  IndVarPHI->addIncoming(ConstantInt::get(IndVarTy, 0), Preheader);
  Builder.CreateBr(Cond);

  Builder.SetInsertPoint(Cond);
  Value *Cmp =
      Builder.CreateICmpULT(IndVarPHI, TripCount, "omp_" + Name + ".cmp");
  Builder.CreateCondBr(Cmp, Body, Exit);

  Builder.SetInsertPoint(Body);
  Builder.CreateBr(Latch);

  Builder.SetInsertPoint(Latch);
  Value *Next = Builder.CreateAdd(IndVarPHI, ConstantInt::get(IndVarTy, 1),
                                  "omp_" + Name + ".next", /*HasNUW=*/true);
  Builder.CreateBr(Header);
  IndVarPHI->addIncoming(Next, Latch);

  Builder.SetInsertPoint(Exit);
  Builder.CreateBr(After);

  // Remember and return the canonical control flow.
  LoopInfos.emplace_front();
  CanonicalLoopInfo *CL = &LoopInfos.front();

  CL->Header = Header;
  CL->Cond = Cond;
  CL->Latch = Latch;
  CL->Exit = Exit;

#ifndef NDEBUG
  CL->assertOK();
#endif
  return CL;
}

CanonicalLoopInfo *
OpenMPIRBuilder::createCanonicalLoop(const LocationDescription &Loc,
                                     LoopBodyGenCallbackTy BodyGenCB,
                                     Value *TripCount, const Twine &Name) {
  BasicBlock *BB = Loc.IP.getBlock();
  BasicBlock *NextBB = BB->getNextNode();

  CanonicalLoopInfo *CL = createLoopSkeleton(Loc.DL, TripCount, BB->getParent(),
                                             NextBB, NextBB, Name);
  BasicBlock *After = CL->getAfter();

  // If location is not set, don't connect the loop.
  if (updateToLocation(Loc)) {
    // Split the loop at the insertion point: Branch to the preheader and move
    // every following instruction to after the loop (the After BB). Also, the
    // new successor is the loop's after block.
    spliceBB(Builder, After, /*CreateBranch=*/false);
    Builder.CreateBr(CL->getPreheader());
  }

  // Emit the body content. We do it after connecting the loop to the CFG to
  // avoid that the callback encounters degenerate BBs.
  BodyGenCB(CL->getBodyIP(), CL->getIndVar());

#ifndef NDEBUG
  CL->assertOK();
#endif
  return CL;
}

CanonicalLoopInfo *OpenMPIRBuilder::createCanonicalLoop(
    const LocationDescription &Loc, LoopBodyGenCallbackTy BodyGenCB,
    Value *Start, Value *Stop, Value *Step, bool IsSigned, bool InclusiveStop,
    InsertPointTy ComputeIP, const Twine &Name) {

  // Consider the following difficulties (assuming 8-bit signed integers):
  //  * Adding \p Step to the loop counter which passes \p Stop may overflow:
  //      DO I = 1, 100, 50
  ///  * A \p Step of INT_MIN cannot not be normalized to a positive direction:
  //      DO I = 100, 0, -128

  // Start, Stop and Step must be of the same integer type.
  auto *IndVarTy = cast<IntegerType>(Start->getType());
  assert(IndVarTy == Stop->getType() && "Stop type mismatch");
  assert(IndVarTy == Step->getType() && "Step type mismatch");

  LocationDescription ComputeLoc =
      ComputeIP.isSet() ? LocationDescription(ComputeIP, Loc.DL) : Loc;
  updateToLocation(ComputeLoc);

  ConstantInt *Zero = ConstantInt::get(IndVarTy, 0);
  ConstantInt *One = ConstantInt::get(IndVarTy, 1);

  // Like Step, but always positive.
  Value *Incr = Step;

  // Distance between Start and Stop; always positive.
  Value *Span;

  // Condition whether there are no iterations are executed at all, e.g. because
  // UB < LB.
  Value *ZeroCmp;

  if (IsSigned) {
    // Ensure that increment is positive. If not, negate and invert LB and UB.
    Value *IsNeg = Builder.CreateICmpSLT(Step, Zero);
    Incr = Builder.CreateSelect(IsNeg, Builder.CreateNeg(Step), Step);
    Value *LB = Builder.CreateSelect(IsNeg, Stop, Start);
    Value *UB = Builder.CreateSelect(IsNeg, Start, Stop);
    Span = Builder.CreateSub(UB, LB, "", false, true);
    ZeroCmp = Builder.CreateICmp(
        InclusiveStop ? CmpInst::ICMP_SLT : CmpInst::ICMP_SLE, UB, LB);
  } else {
    Span = Builder.CreateSub(Stop, Start, "", true);
    ZeroCmp = Builder.CreateICmp(
        InclusiveStop ? CmpInst::ICMP_ULT : CmpInst::ICMP_ULE, Stop, Start);
  }

  Value *CountIfLooping;
  if (InclusiveStop) {
    CountIfLooping = Builder.CreateAdd(Builder.CreateUDiv(Span, Incr), One);
  } else {
    // Avoid incrementing past stop since it could overflow.
    Value *CountIfTwo = Builder.CreateAdd(
        Builder.CreateUDiv(Builder.CreateSub(Span, One), Incr), One);
    Value *OneCmp = Builder.CreateICmp(CmpInst::ICMP_ULE, Span, Incr);
    CountIfLooping = Builder.CreateSelect(OneCmp, One, CountIfTwo);
  }
  Value *TripCount = Builder.CreateSelect(ZeroCmp, Zero, CountIfLooping,
                                          "omp_" + Name + ".tripcount");

  auto BodyGen = [=](InsertPointTy CodeGenIP, Value *IV) {
    Builder.restoreIP(CodeGenIP);
    Value *Span = Builder.CreateMul(IV, Step);
    Value *IndVar = Builder.CreateAdd(Span, Start);
    BodyGenCB(Builder.saveIP(), IndVar);
  };
  LocationDescription LoopLoc = ComputeIP.isSet() ? Loc.IP : Builder.saveIP();
  return createCanonicalLoop(LoopLoc, BodyGen, TripCount, Name);
}

// Returns an LLVM function to call for initializing loop bounds using OpenMP
// static scheduling depending on `type`. Only i32 and i64 are supported by the
// runtime. Always interpret integers as unsigned similarly to
// CanonicalLoopInfo.
static FunctionCallee getKmpcForStaticInitForType(Type *Ty, Module &M,
                                                  OpenMPIRBuilder &OMPBuilder) {
  unsigned Bitwidth = Ty->getIntegerBitWidth();
  if (Bitwidth == 32)
    return OMPBuilder.getOrCreateRuntimeFunction(
        M, omp::RuntimeFunction::OMPRTL___kmpc_for_static_init_4u);
  if (Bitwidth == 64)
    return OMPBuilder.getOrCreateRuntimeFunction(
        M, omp::RuntimeFunction::OMPRTL___kmpc_for_static_init_8u);
  llvm_unreachable("unknown OpenMP loop iterator bitwidth");
}

OpenMPIRBuilder::InsertPointTy
OpenMPIRBuilder::applyStaticWorkshareLoop(DebugLoc DL, CanonicalLoopInfo *CLI,
                                          InsertPointTy AllocaIP,
                                          bool NeedsBarrier) {
  assert(CLI->isValid() && "Requires a valid canonical loop");
  assert(!isConflictIP(AllocaIP, CLI->getPreheaderIP()) &&
         "Require dedicated allocate IP");

  // Set up the source location value for OpenMP runtime.
  Builder.restoreIP(CLI->getPreheaderIP());
  Builder.SetCurrentDebugLocation(DL);

  uint32_t SrcLocStrSize;
  Constant *SrcLocStr = getOrCreateSrcLocStr(DL, SrcLocStrSize);
  Value *SrcLoc = getOrCreateIdent(SrcLocStr, SrcLocStrSize);

  // Declare useful OpenMP runtime functions.
  Value *IV = CLI->getIndVar();
  Type *IVTy = IV->getType();
  FunctionCallee StaticInit = getKmpcForStaticInitForType(IVTy, M, *this);
  FunctionCallee StaticFini =
      getOrCreateRuntimeFunction(M, omp::OMPRTL___kmpc_for_static_fini);

  // Allocate space for computed loop bounds as expected by the "init" function.
  Builder.restoreIP(AllocaIP);
  Type *I32Type = Type::getInt32Ty(M.getContext());
  Value *PLastIter = Builder.CreateAlloca(I32Type, nullptr, "p.lastiter");
  Value *PLowerBound = Builder.CreateAlloca(IVTy, nullptr, "p.lowerbound");
  Value *PUpperBound = Builder.CreateAlloca(IVTy, nullptr, "p.upperbound");
  Value *PStride = Builder.CreateAlloca(IVTy, nullptr, "p.stride");

  // At the end of the preheader, prepare for calling the "init" function by
  // storing the current loop bounds into the allocated space. A canonical loop
  // always iterates from 0 to trip-count with step 1. Note that "init" expects
  // and produces an inclusive upper bound.
  Builder.SetInsertPoint(CLI->getPreheader()->getTerminator());
  Constant *Zero = ConstantInt::get(IVTy, 0);
  Constant *One = ConstantInt::get(IVTy, 1);
  Builder.CreateStore(Zero, PLowerBound);
  Value *UpperBound = Builder.CreateSub(CLI->getTripCount(), One);
  Builder.CreateStore(UpperBound, PUpperBound);
  Builder.CreateStore(One, PStride);

  Value *ThreadNum = getOrCreateThreadID(SrcLoc);

  Constant *SchedulingType = ConstantInt::get(
      I32Type, static_cast<int>(OMPScheduleType::UnorderedStatic));

  // Call the "init" function and update the trip count of the loop with the
  // value it produced.
  Builder.CreateCall(StaticInit,
                     {SrcLoc, ThreadNum, SchedulingType, PLastIter, PLowerBound,
                      PUpperBound, PStride, One, Zero});
  Value *LowerBound = Builder.CreateLoad(IVTy, PLowerBound);
  Value *InclusiveUpperBound = Builder.CreateLoad(IVTy, PUpperBound);
  Value *TripCountMinusOne = Builder.CreateSub(InclusiveUpperBound, LowerBound);
  Value *TripCount = Builder.CreateAdd(TripCountMinusOne, One);
  CLI->setTripCount(TripCount);

  // Update all uses of the induction variable except the one in the condition
  // block that compares it with the actual upper bound, and the increment in
  // the latch block.

  CLI->mapIndVar([&](Instruction *OldIV) -> Value * {
    Builder.SetInsertPoint(CLI->getBody(),
                           CLI->getBody()->getFirstInsertionPt());
    Builder.SetCurrentDebugLocation(DL);
    return Builder.CreateAdd(OldIV, LowerBound);
  });

  // In the "exit" block, call the "fini" function.
  Builder.SetInsertPoint(CLI->getExit(),
                         CLI->getExit()->getTerminator()->getIterator());
  Builder.CreateCall(StaticFini, {SrcLoc, ThreadNum});

  // Add the barrier if requested.
  if (NeedsBarrier)
    createBarrier(LocationDescription(Builder.saveIP(), DL),
                  omp::Directive::OMPD_for, /* ForceSimpleCall */ false,
                  /* CheckCancelFlag */ false);

  InsertPointTy AfterIP = CLI->getAfterIP();
  CLI->invalidate();

  return AfterIP;
}

OpenMPIRBuilder::InsertPointTy OpenMPIRBuilder::applyStaticChunkedWorkshareLoop(
    DebugLoc DL, CanonicalLoopInfo *CLI, InsertPointTy AllocaIP,
    bool NeedsBarrier, Value *ChunkSize) {
  assert(CLI->isValid() && "Requires a valid canonical loop");
  assert(ChunkSize && "Chunk size is required");

  LLVMContext &Ctx = CLI->getFunction()->getContext();
  Value *IV = CLI->getIndVar();
  Value *OrigTripCount = CLI->getTripCount();
  Type *IVTy = IV->getType();
  assert(IVTy->getIntegerBitWidth() <= 64 &&
         "Max supported tripcount bitwidth is 64 bits");
  Type *InternalIVTy = IVTy->getIntegerBitWidth() <= 32 ? Type::getInt32Ty(Ctx)
                                                        : Type::getInt64Ty(Ctx);
  Type *I32Type = Type::getInt32Ty(M.getContext());
  Constant *Zero = ConstantInt::get(InternalIVTy, 0);
  Constant *One = ConstantInt::get(InternalIVTy, 1);

  // Declare useful OpenMP runtime functions.
  FunctionCallee StaticInit =
      getKmpcForStaticInitForType(InternalIVTy, M, *this);
  FunctionCallee StaticFini =
      getOrCreateRuntimeFunction(M, omp::OMPRTL___kmpc_for_static_fini);

  // Allocate space for computed loop bounds as expected by the "init" function.
  Builder.restoreIP(AllocaIP);
  Builder.SetCurrentDebugLocation(DL);
  Value *PLastIter = Builder.CreateAlloca(I32Type, nullptr, "p.lastiter");
  Value *PLowerBound =
      Builder.CreateAlloca(InternalIVTy, nullptr, "p.lowerbound");
  Value *PUpperBound =
      Builder.CreateAlloca(InternalIVTy, nullptr, "p.upperbound");
  Value *PStride = Builder.CreateAlloca(InternalIVTy, nullptr, "p.stride");

  // Set up the source location value for the OpenMP runtime.
  Builder.restoreIP(CLI->getPreheaderIP());
  Builder.SetCurrentDebugLocation(DL);

  // TODO: Detect overflow in ubsan or max-out with current tripcount.
  Value *CastedChunkSize =
      Builder.CreateZExtOrTrunc(ChunkSize, InternalIVTy, "chunksize");
  Value *CastedTripCount =
      Builder.CreateZExt(OrigTripCount, InternalIVTy, "tripcount");

  Constant *SchedulingType = ConstantInt::get(
      I32Type, static_cast<int>(OMPScheduleType::UnorderedStaticChunked));
  Builder.CreateStore(Zero, PLowerBound);
  Value *OrigUpperBound = Builder.CreateSub(CastedTripCount, One);
  Builder.CreateStore(OrigUpperBound, PUpperBound);
  Builder.CreateStore(One, PStride);

  // Call the "init" function and update the trip count of the loop with the
  // value it produced.
  uint32_t SrcLocStrSize;
  Constant *SrcLocStr = getOrCreateSrcLocStr(DL, SrcLocStrSize);
  Value *SrcLoc = getOrCreateIdent(SrcLocStr, SrcLocStrSize);
  Value *ThreadNum = getOrCreateThreadID(SrcLoc);
  Builder.CreateCall(StaticInit,
                     {/*loc=*/SrcLoc, /*global_tid=*/ThreadNum,
                      /*schedtype=*/SchedulingType, /*plastiter=*/PLastIter,
                      /*plower=*/PLowerBound, /*pupper=*/PUpperBound,
                      /*pstride=*/PStride, /*incr=*/One,
                      /*chunk=*/CastedChunkSize});

  // Load values written by the "init" function.
  Value *FirstChunkStart =
      Builder.CreateLoad(InternalIVTy, PLowerBound, "omp_firstchunk.lb");
  Value *FirstChunkStop =
      Builder.CreateLoad(InternalIVTy, PUpperBound, "omp_firstchunk.ub");
  Value *FirstChunkEnd = Builder.CreateAdd(FirstChunkStop, One);
  Value *ChunkRange =
      Builder.CreateSub(FirstChunkEnd, FirstChunkStart, "omp_chunk.range");
  Value *NextChunkStride =
      Builder.CreateLoad(InternalIVTy, PStride, "omp_dispatch.stride");

  // Create outer "dispatch" loop for enumerating the chunks.
  BasicBlock *DispatchEnter = splitBB(Builder, true);
  Value *DispatchCounter;
  CanonicalLoopInfo *DispatchCLI = createCanonicalLoop(
      {Builder.saveIP(), DL},
      [&](InsertPointTy BodyIP, Value *Counter) { DispatchCounter = Counter; },
      FirstChunkStart, CastedTripCount, NextChunkStride,
      /*IsSigned=*/false, /*InclusiveStop=*/false, /*ComputeIP=*/{},
      "dispatch");

  // Remember the BasicBlocks of the dispatch loop we need, then invalidate to
  // not have to preserve the canonical invariant.
  BasicBlock *DispatchBody = DispatchCLI->getBody();
  BasicBlock *DispatchLatch = DispatchCLI->getLatch();
  BasicBlock *DispatchExit = DispatchCLI->getExit();
  BasicBlock *DispatchAfter = DispatchCLI->getAfter();
  DispatchCLI->invalidate();

  // Rewire the original loop to become the chunk loop inside the dispatch loop.
  redirectTo(DispatchAfter, CLI->getAfter(), DL);
  redirectTo(CLI->getExit(), DispatchLatch, DL);
  redirectTo(DispatchBody, DispatchEnter, DL);

  // Prepare the prolog of the chunk loop.
  Builder.restoreIP(CLI->getPreheaderIP());
  Builder.SetCurrentDebugLocation(DL);

  // Compute the number of iterations of the chunk loop.
  Builder.SetInsertPoint(CLI->getPreheader()->getTerminator());
  Value *ChunkEnd = Builder.CreateAdd(DispatchCounter, ChunkRange);
  Value *IsLastChunk =
      Builder.CreateICmpUGE(ChunkEnd, CastedTripCount, "omp_chunk.is_last");
  Value *CountUntilOrigTripCount =
      Builder.CreateSub(CastedTripCount, DispatchCounter);
  Value *ChunkTripCount = Builder.CreateSelect(
      IsLastChunk, CountUntilOrigTripCount, ChunkRange, "omp_chunk.tripcount");
  Value *BackcastedChunkTC =
      Builder.CreateTrunc(ChunkTripCount, IVTy, "omp_chunk.tripcount.trunc");
  CLI->setTripCount(BackcastedChunkTC);

  // Update all uses of the induction variable except the one in the condition
  // block that compares it with the actual upper bound, and the increment in
  // the latch block.
  Value *BackcastedDispatchCounter =
      Builder.CreateTrunc(DispatchCounter, IVTy, "omp_dispatch.iv.trunc");
  CLI->mapIndVar([&](Instruction *) -> Value * {
    Builder.restoreIP(CLI->getBodyIP());
    return Builder.CreateAdd(IV, BackcastedDispatchCounter);
  });

  // In the "exit" block, call the "fini" function.
  Builder.SetInsertPoint(DispatchExit, DispatchExit->getFirstInsertionPt());
  Builder.CreateCall(StaticFini, {SrcLoc, ThreadNum});

  // Add the barrier if requested.
  if (NeedsBarrier)
    createBarrier(LocationDescription(Builder.saveIP(), DL), OMPD_for,
                  /*ForceSimpleCall=*/false, /*CheckCancelFlag=*/false);

#ifndef NDEBUG
  // Even though we currently do not support applying additional methods to it,
  // the chunk loop should remain a canonical loop.
  CLI->assertOK();
#endif

  return {DispatchAfter, DispatchAfter->getFirstInsertionPt()};
}

OpenMPIRBuilder::InsertPointTy OpenMPIRBuilder::applyWorkshareLoop(
    DebugLoc DL, CanonicalLoopInfo *CLI, InsertPointTy AllocaIP,
    bool NeedsBarrier, llvm::omp::ScheduleKind SchedKind,
    llvm::Value *ChunkSize, bool HasSimdModifier, bool HasMonotonicModifier,
    bool HasNonmonotonicModifier, bool HasOrderedClause) {
  OMPScheduleType EffectiveScheduleType = computeOpenMPScheduleType(
      SchedKind, ChunkSize, HasSimdModifier, HasMonotonicModifier,
      HasNonmonotonicModifier, HasOrderedClause);

  bool IsOrdered = (EffectiveScheduleType & OMPScheduleType::ModifierOrdered) ==
                   OMPScheduleType::ModifierOrdered;
  switch (EffectiveScheduleType & ~OMPScheduleType::ModifierMask) {
  case OMPScheduleType::BaseStatic:
    assert(!ChunkSize && "No chunk size with static-chunked schedule");
    if (IsOrdered)
      return applyDynamicWorkshareLoop(DL, CLI, AllocaIP, EffectiveScheduleType,
                                       NeedsBarrier, ChunkSize);
    // FIXME: Monotonicity ignored?
    return applyStaticWorkshareLoop(DL, CLI, AllocaIP, NeedsBarrier);

  case OMPScheduleType::BaseStaticChunked:
    if (IsOrdered)
      return applyDynamicWorkshareLoop(DL, CLI, AllocaIP, EffectiveScheduleType,
                                       NeedsBarrier, ChunkSize);
    // FIXME: Monotonicity ignored?
    return applyStaticChunkedWorkshareLoop(DL, CLI, AllocaIP, NeedsBarrier,
                                           ChunkSize);

  case OMPScheduleType::BaseRuntime:
  case OMPScheduleType::BaseAuto:
  case OMPScheduleType::BaseGreedy:
  case OMPScheduleType::BaseBalanced:
  case OMPScheduleType::BaseSteal:
  case OMPScheduleType::BaseGuidedSimd:
  case OMPScheduleType::BaseRuntimeSimd:
    assert(!ChunkSize &&
           "schedule type does not support user-defined chunk sizes");
    [[fallthrough]];
  case OMPScheduleType::BaseDynamicChunked:
  case OMPScheduleType::BaseGuidedChunked:
  case OMPScheduleType::BaseGuidedIterativeChunked:
  case OMPScheduleType::BaseGuidedAnalyticalChunked:
  case OMPScheduleType::BaseStaticBalancedChunked:
    return applyDynamicWorkshareLoop(DL, CLI, AllocaIP, EffectiveScheduleType,
                                     NeedsBarrier, ChunkSize);

  default:
    llvm_unreachable("Unknown/unimplemented schedule kind");
  }
}

/// Returns an LLVM function to call for initializing loop bounds using OpenMP
/// dynamic scheduling depending on `type`. Only i32 and i64 are supported by
/// the runtime. Always interpret integers as unsigned similarly to
/// CanonicalLoopInfo.
static FunctionCallee
getKmpcForDynamicInitForType(Type *Ty, Module &M, OpenMPIRBuilder &OMPBuilder) {
  unsigned Bitwidth = Ty->getIntegerBitWidth();
  if (Bitwidth == 32)
    return OMPBuilder.getOrCreateRuntimeFunction(
        M, omp::RuntimeFunction::OMPRTL___kmpc_dispatch_init_4u);
  if (Bitwidth == 64)
    return OMPBuilder.getOrCreateRuntimeFunction(
        M, omp::RuntimeFunction::OMPRTL___kmpc_dispatch_init_8u);
  llvm_unreachable("unknown OpenMP loop iterator bitwidth");
}

/// Returns an LLVM function to call for updating the next loop using OpenMP
/// dynamic scheduling depending on `type`. Only i32 and i64 are supported by
/// the runtime. Always interpret integers as unsigned similarly to
/// CanonicalLoopInfo.
static FunctionCallee
getKmpcForDynamicNextForType(Type *Ty, Module &M, OpenMPIRBuilder &OMPBuilder) {
  unsigned Bitwidth = Ty->getIntegerBitWidth();
  if (Bitwidth == 32)
    return OMPBuilder.getOrCreateRuntimeFunction(
        M, omp::RuntimeFunction::OMPRTL___kmpc_dispatch_next_4u);
  if (Bitwidth == 64)
    return OMPBuilder.getOrCreateRuntimeFunction(
        M, omp::RuntimeFunction::OMPRTL___kmpc_dispatch_next_8u);
  llvm_unreachable("unknown OpenMP loop iterator bitwidth");
}

/// Returns an LLVM function to call for finalizing the dynamic loop using
/// depending on `type`. Only i32 and i64 are supported by the runtime. Always
/// interpret integers as unsigned similarly to CanonicalLoopInfo.
static FunctionCallee
getKmpcForDynamicFiniForType(Type *Ty, Module &M, OpenMPIRBuilder &OMPBuilder) {
  unsigned Bitwidth = Ty->getIntegerBitWidth();
  if (Bitwidth == 32)
    return OMPBuilder.getOrCreateRuntimeFunction(
        M, omp::RuntimeFunction::OMPRTL___kmpc_dispatch_fini_4u);
  if (Bitwidth == 64)
    return OMPBuilder.getOrCreateRuntimeFunction(
        M, omp::RuntimeFunction::OMPRTL___kmpc_dispatch_fini_8u);
  llvm_unreachable("unknown OpenMP loop iterator bitwidth");
}

OpenMPIRBuilder::InsertPointTy OpenMPIRBuilder::applyDynamicWorkshareLoop(
    DebugLoc DL, CanonicalLoopInfo *CLI, InsertPointTy AllocaIP,
    OMPScheduleType SchedType, bool NeedsBarrier, Value *Chunk) {
  assert(CLI->isValid() && "Requires a valid canonical loop");
  assert(!isConflictIP(AllocaIP, CLI->getPreheaderIP()) &&
         "Require dedicated allocate IP");
  assert(isValidWorkshareLoopScheduleType(SchedType) &&
         "Require valid schedule type");

  bool Ordered = (SchedType & OMPScheduleType::ModifierOrdered) ==
                 OMPScheduleType::ModifierOrdered;

  // Set up the source location value for OpenMP runtime.
  Builder.SetCurrentDebugLocation(DL);

  uint32_t SrcLocStrSize;
  Constant *SrcLocStr = getOrCreateSrcLocStr(DL, SrcLocStrSize);
  Value *SrcLoc = getOrCreateIdent(SrcLocStr, SrcLocStrSize);

  // Declare useful OpenMP runtime functions.
  Value *IV = CLI->getIndVar();
  Type *IVTy = IV->getType();
  FunctionCallee DynamicInit = getKmpcForDynamicInitForType(IVTy, M, *this);
  FunctionCallee DynamicNext = getKmpcForDynamicNextForType(IVTy, M, *this);

  // Allocate space for computed loop bounds as expected by the "init" function.
  Builder.restoreIP(AllocaIP);
  Type *I32Type = Type::getInt32Ty(M.getContext());
  Value *PLastIter = Builder.CreateAlloca(I32Type, nullptr, "p.lastiter");
  Value *PLowerBound = Builder.CreateAlloca(IVTy, nullptr, "p.lowerbound");
  Value *PUpperBound = Builder.CreateAlloca(IVTy, nullptr, "p.upperbound");
  Value *PStride = Builder.CreateAlloca(IVTy, nullptr, "p.stride");

  // At the end of the preheader, prepare for calling the "init" function by
  // storing the current loop bounds into the allocated space. A canonical loop
  // always iterates from 0 to trip-count with step 1. Note that "init" expects
  // and produces an inclusive upper bound.
  BasicBlock *PreHeader = CLI->getPreheader();
  Builder.SetInsertPoint(PreHeader->getTerminator());
  Constant *One = ConstantInt::get(IVTy, 1);
  Builder.CreateStore(One, PLowerBound);
  Value *UpperBound = CLI->getTripCount();
  Builder.CreateStore(UpperBound, PUpperBound);
  Builder.CreateStore(One, PStride);

  BasicBlock *Header = CLI->getHeader();
  BasicBlock *Exit = CLI->getExit();
  BasicBlock *Cond = CLI->getCond();
  BasicBlock *Latch = CLI->getLatch();
  InsertPointTy AfterIP = CLI->getAfterIP();

  // The CLI will be "broken" in the code below, as the loop is no longer
  // a valid canonical loop.

  if (!Chunk)
    Chunk = One;

  Value *ThreadNum = getOrCreateThreadID(SrcLoc);

  Constant *SchedulingType =
      ConstantInt::get(I32Type, static_cast<int>(SchedType));

  // Call the "init" function.
  Builder.CreateCall(DynamicInit,
                     {SrcLoc, ThreadNum, SchedulingType, /* LowerBound */ One,
                      UpperBound, /* step */ One, Chunk});

  // An outer loop around the existing one.
  BasicBlock *OuterCond = BasicBlock::Create(
      PreHeader->getContext(), Twine(PreHeader->getName()) + ".outer.cond",
      PreHeader->getParent());
  // This needs to be 32-bit always, so can't use the IVTy Zero above.
  Builder.SetInsertPoint(OuterCond, OuterCond->getFirstInsertionPt());
  Value *Res =
      Builder.CreateCall(DynamicNext, {SrcLoc, ThreadNum, PLastIter,
                                       PLowerBound, PUpperBound, PStride});
  Constant *Zero32 = ConstantInt::get(I32Type, 0);
  Value *MoreWork = Builder.CreateCmp(CmpInst::ICMP_NE, Res, Zero32);
  Value *LowerBound =
      Builder.CreateSub(Builder.CreateLoad(IVTy, PLowerBound), One, "lb");
  Builder.CreateCondBr(MoreWork, Header, Exit);

  // Change PHI-node in loop header to use outer cond rather than preheader,
  // and set IV to the LowerBound.
  Instruction *Phi = &Header->front();
  auto *PI = cast<PHINode>(Phi);
  PI->setIncomingBlock(0, OuterCond);
  PI->setIncomingValue(0, LowerBound);

  // Then set the pre-header to jump to the OuterCond
  Instruction *Term = PreHeader->getTerminator();
  auto *Br = cast<BranchInst>(Term);
  Br->setSuccessor(0, OuterCond);

  // Modify the inner condition:
  // * Use the UpperBound returned from the DynamicNext call.
  // * jump to the loop outer loop when done with one of the inner loops.
  Builder.SetInsertPoint(Cond, Cond->getFirstInsertionPt());
  UpperBound = Builder.CreateLoad(IVTy, PUpperBound, "ub");
  Instruction *Comp = &*Builder.GetInsertPoint();
  auto *CI = cast<CmpInst>(Comp);
  CI->setOperand(1, UpperBound);
  // Redirect the inner exit to branch to outer condition.
  Instruction *Branch = &Cond->back();
  auto *BI = cast<BranchInst>(Branch);
  assert(BI->getSuccessor(1) == Exit);
  BI->setSuccessor(1, OuterCond);

  // Call the "fini" function if "ordered" is present in wsloop directive.
  if (Ordered) {
    Builder.SetInsertPoint(&Latch->back());
    FunctionCallee DynamicFini = getKmpcForDynamicFiniForType(IVTy, M, *this);
    Builder.CreateCall(DynamicFini, {SrcLoc, ThreadNum});
  }

  // Add the barrier if requested.
  if (NeedsBarrier) {
    Builder.SetInsertPoint(&Exit->back());
    createBarrier(LocationDescription(Builder.saveIP(), DL),
                  omp::Directive::OMPD_for, /* ForceSimpleCall */ false,
                  /* CheckCancelFlag */ false);
  }

  CLI->invalidate();
  return AfterIP;
}

/// Redirect all edges that branch to \p OldTarget to \p NewTarget. That is,
/// after this \p OldTarget will be orphaned.
static void redirectAllPredecessorsTo(BasicBlock *OldTarget,
                                      BasicBlock *NewTarget, DebugLoc DL) {
  for (BasicBlock *Pred : make_early_inc_range(predecessors(OldTarget)))
    redirectTo(Pred, NewTarget, DL);
}

/// Determine which blocks in \p BBs are reachable from outside and remove the
/// ones that are not reachable from the function.
static void removeUnusedBlocksFromParent(ArrayRef<BasicBlock *> BBs) {
  SmallPtrSet<BasicBlock *, 6> BBsToErase{BBs.begin(), BBs.end()};
  auto HasRemainingUses = [&BBsToErase](BasicBlock *BB) {
    for (Use &U : BB->uses()) {
      auto *UseInst = dyn_cast<Instruction>(U.getUser());
      if (!UseInst)
        continue;
      if (BBsToErase.count(UseInst->getParent()))
        continue;
      return true;
    }
    return false;
  };

  while (true) {
    bool Changed = false;
    for (BasicBlock *BB : make_early_inc_range(BBsToErase)) {
      if (HasRemainingUses(BB)) {
        BBsToErase.erase(BB);
        Changed = true;
      }
    }
    if (!Changed)
      break;
  }

  SmallVector<BasicBlock *, 7> BBVec(BBsToErase.begin(), BBsToErase.end());
  DeleteDeadBlocks(BBVec);
}

CanonicalLoopInfo *
OpenMPIRBuilder::collapseLoops(DebugLoc DL, ArrayRef<CanonicalLoopInfo *> Loops,
                               InsertPointTy ComputeIP) {
  assert(Loops.size() >= 1 && "At least one loop required");
  size_t NumLoops = Loops.size();

  // Nothing to do if there is already just one loop.
  if (NumLoops == 1)
    return Loops.front();

  CanonicalLoopInfo *Outermost = Loops.front();
  CanonicalLoopInfo *Innermost = Loops.back();
  BasicBlock *OrigPreheader = Outermost->getPreheader();
  BasicBlock *OrigAfter = Outermost->getAfter();
  Function *F = OrigPreheader->getParent();

  // Loop control blocks that may become orphaned later.
  SmallVector<BasicBlock *, 12> OldControlBBs;
  OldControlBBs.reserve(6 * Loops.size());
  for (CanonicalLoopInfo *Loop : Loops)
    Loop->collectControlBlocks(OldControlBBs);

  // Setup the IRBuilder for inserting the trip count computation.
  Builder.SetCurrentDebugLocation(DL);
  if (ComputeIP.isSet())
    Builder.restoreIP(ComputeIP);
  else
    Builder.restoreIP(Outermost->getPreheaderIP());

  // Derive the collapsed' loop trip count.
  // TODO: Find common/largest indvar type.
  Value *CollapsedTripCount = nullptr;
  for (CanonicalLoopInfo *L : Loops) {
    assert(L->isValid() &&
           "All loops to collapse must be valid canonical loops");
    Value *OrigTripCount = L->getTripCount();
    if (!CollapsedTripCount) {
      CollapsedTripCount = OrigTripCount;
      continue;
    }

    // TODO: Enable UndefinedSanitizer to diagnose an overflow here.
    CollapsedTripCount = Builder.CreateMul(CollapsedTripCount, OrigTripCount,
                                           {}, /*HasNUW=*/true);
  }

  // Create the collapsed loop control flow.
  CanonicalLoopInfo *Result =
      createLoopSkeleton(DL, CollapsedTripCount, F,
                         OrigPreheader->getNextNode(), OrigAfter, "collapsed");

  // Build the collapsed loop body code.
  // Start with deriving the input loop induction variables from the collapsed
  // one, using a divmod scheme. To preserve the original loops' order, the
  // innermost loop use the least significant bits.
  Builder.restoreIP(Result->getBodyIP());

  Value *Leftover = Result->getIndVar();
  SmallVector<Value *> NewIndVars;
  NewIndVars.resize(NumLoops);
  for (int i = NumLoops - 1; i >= 1; --i) {
    Value *OrigTripCount = Loops[i]->getTripCount();

    Value *NewIndVar = Builder.CreateURem(Leftover, OrigTripCount);
    NewIndVars[i] = NewIndVar;

    Leftover = Builder.CreateUDiv(Leftover, OrigTripCount);
  }
  // Outermost loop gets all the remaining bits.
  NewIndVars[0] = Leftover;

  // Construct the loop body control flow.
  // We progressively construct the branch structure following in direction of
  // the control flow, from the leading in-between code, the loop nest body, the
  // trailing in-between code, and rejoining the collapsed loop's latch.
  // ContinueBlock and ContinuePred keep track of the source(s) of next edge. If
  // the ContinueBlock is set, continue with that block. If ContinuePred, use
  // its predecessors as sources.
  BasicBlock *ContinueBlock = Result->getBody();
  BasicBlock *ContinuePred = nullptr;
  auto ContinueWith = [&ContinueBlock, &ContinuePred, DL](BasicBlock *Dest,
                                                          BasicBlock *NextSrc) {
    if (ContinueBlock)
      redirectTo(ContinueBlock, Dest, DL);
    else
      redirectAllPredecessorsTo(ContinuePred, Dest, DL);

    ContinueBlock = nullptr;
    ContinuePred = NextSrc;
  };

  // The code before the nested loop of each level.
  // Because we are sinking it into the nest, it will be executed more often
  // that the original loop. More sophisticated schemes could keep track of what
  // the in-between code is and instantiate it only once per thread.
  for (size_t i = 0; i < NumLoops - 1; ++i)
    ContinueWith(Loops[i]->getBody(), Loops[i + 1]->getHeader());

  // Connect the loop nest body.
  ContinueWith(Innermost->getBody(), Innermost->getLatch());

  // The code after the nested loop at each level.
  for (size_t i = NumLoops - 1; i > 0; --i)
    ContinueWith(Loops[i]->getAfter(), Loops[i - 1]->getLatch());

  // Connect the finished loop to the collapsed loop latch.
  ContinueWith(Result->getLatch(), nullptr);

  // Replace the input loops with the new collapsed loop.
  redirectTo(Outermost->getPreheader(), Result->getPreheader(), DL);
  redirectTo(Result->getAfter(), Outermost->getAfter(), DL);

  // Replace the input loop indvars with the derived ones.
  for (size_t i = 0; i < NumLoops; ++i)
    Loops[i]->getIndVar()->replaceAllUsesWith(NewIndVars[i]);

  // Remove unused parts of the input loops.
  removeUnusedBlocksFromParent(OldControlBBs);

  for (CanonicalLoopInfo *L : Loops)
    L->invalidate();

#ifndef NDEBUG
  Result->assertOK();
#endif
  return Result;
}

std::vector<CanonicalLoopInfo *>
OpenMPIRBuilder::tileLoops(DebugLoc DL, ArrayRef<CanonicalLoopInfo *> Loops,
                           ArrayRef<Value *> TileSizes) {
  assert(TileSizes.size() == Loops.size() &&
         "Must pass as many tile sizes as there are loops");
  int NumLoops = Loops.size();
  assert(NumLoops >= 1 && "At least one loop to tile required");

  CanonicalLoopInfo *OutermostLoop = Loops.front();
  CanonicalLoopInfo *InnermostLoop = Loops.back();
  Function *F = OutermostLoop->getBody()->getParent();
  BasicBlock *InnerEnter = InnermostLoop->getBody();
  BasicBlock *InnerLatch = InnermostLoop->getLatch();

  // Loop control blocks that may become orphaned later.
  SmallVector<BasicBlock *, 12> OldControlBBs;
  OldControlBBs.reserve(6 * Loops.size());
  for (CanonicalLoopInfo *Loop : Loops)
    Loop->collectControlBlocks(OldControlBBs);

  // Collect original trip counts and induction variable to be accessible by
  // index. Also, the structure of the original loops is not preserved during
  // the construction of the tiled loops, so do it before we scavenge the BBs of
  // any original CanonicalLoopInfo.
  SmallVector<Value *, 4> OrigTripCounts, OrigIndVars;
  for (CanonicalLoopInfo *L : Loops) {
    assert(L->isValid() && "All input loops must be valid canonical loops");
    OrigTripCounts.push_back(L->getTripCount());
    OrigIndVars.push_back(L->getIndVar());
  }

  // Collect the code between loop headers. These may contain SSA definitions
  // that are used in the loop nest body. To be usable with in the innermost
  // body, these BasicBlocks will be sunk into the loop nest body. That is,
  // these instructions may be executed more often than before the tiling.
  // TODO: It would be sufficient to only sink them into body of the
  // corresponding tile loop.
  SmallVector<std::pair<BasicBlock *, BasicBlock *>, 4> InbetweenCode;
  for (int i = 0; i < NumLoops - 1; ++i) {
    CanonicalLoopInfo *Surrounding = Loops[i];
    CanonicalLoopInfo *Nested = Loops[i + 1];

    BasicBlock *EnterBB = Surrounding->getBody();
    BasicBlock *ExitBB = Nested->getHeader();
    InbetweenCode.emplace_back(EnterBB, ExitBB);
  }

  // Compute the trip counts of the floor loops.
  Builder.SetCurrentDebugLocation(DL);
  Builder.restoreIP(OutermostLoop->getPreheaderIP());
  SmallVector<Value *, 4> FloorCount, FloorRems;
  for (int i = 0; i < NumLoops; ++i) {
    Value *TileSize = TileSizes[i];
    Value *OrigTripCount = OrigTripCounts[i];
    Type *IVType = OrigTripCount->getType();

    Value *FloorTripCount = Builder.CreateUDiv(OrigTripCount, TileSize);
    Value *FloorTripRem = Builder.CreateURem(OrigTripCount, TileSize);

    // 0 if tripcount divides the tilesize, 1 otherwise.
    // 1 means we need an additional iteration for a partial tile.
    //
    // Unfortunately we cannot just use the roundup-formula
    //   (tripcount + tilesize - 1)/tilesize
    // because the summation might overflow. We do not want introduce undefined
    // behavior when the untiled loop nest did not.
    Value *FloorTripOverflow =
        Builder.CreateICmpNE(FloorTripRem, ConstantInt::get(IVType, 0));

    FloorTripOverflow = Builder.CreateZExt(FloorTripOverflow, IVType);
    FloorTripCount =
        Builder.CreateAdd(FloorTripCount, FloorTripOverflow,
                          "omp_floor" + Twine(i) + ".tripcount", true);

    // Remember some values for later use.
    FloorCount.push_back(FloorTripCount);
    FloorRems.push_back(FloorTripRem);
  }

  // Generate the new loop nest, from the outermost to the innermost.
  std::vector<CanonicalLoopInfo *> Result;
  Result.reserve(NumLoops * 2);

  // The basic block of the surrounding loop that enters the nest generated
  // loop.
  BasicBlock *Enter = OutermostLoop->getPreheader();

  // The basic block of the surrounding loop where the inner code should
  // continue.
  BasicBlock *Continue = OutermostLoop->getAfter();

  // Where the next loop basic block should be inserted.
  BasicBlock *OutroInsertBefore = InnermostLoop->getExit();

  auto EmbeddNewLoop =
      [this, DL, F, InnerEnter, &Enter, &Continue, &OutroInsertBefore](
          Value *TripCount, const Twine &Name) -> CanonicalLoopInfo * {
    CanonicalLoopInfo *EmbeddedLoop = createLoopSkeleton(
        DL, TripCount, F, InnerEnter, OutroInsertBefore, Name);
    redirectTo(Enter, EmbeddedLoop->getPreheader(), DL);
    redirectTo(EmbeddedLoop->getAfter(), Continue, DL);

    // Setup the position where the next embedded loop connects to this loop.
    Enter = EmbeddedLoop->getBody();
    Continue = EmbeddedLoop->getLatch();
    OutroInsertBefore = EmbeddedLoop->getLatch();
    return EmbeddedLoop;
  };

  auto EmbeddNewLoops = [&Result, &EmbeddNewLoop](ArrayRef<Value *> TripCounts,
                                                  const Twine &NameBase) {
    for (auto P : enumerate(TripCounts)) {
      CanonicalLoopInfo *EmbeddedLoop =
          EmbeddNewLoop(P.value(), NameBase + Twine(P.index()));
      Result.push_back(EmbeddedLoop);
    }
  };

  EmbeddNewLoops(FloorCount, "floor");

  // Within the innermost floor loop, emit the code that computes the tile
  // sizes.
  Builder.SetInsertPoint(Enter->getTerminator());
  SmallVector<Value *, 4> TileCounts;
  for (int i = 0; i < NumLoops; ++i) {
    CanonicalLoopInfo *FloorLoop = Result[i];
    Value *TileSize = TileSizes[i];

    Value *FloorIsEpilogue =
        Builder.CreateICmpEQ(FloorLoop->getIndVar(), FloorCount[i]);
    Value *TileTripCount =
        Builder.CreateSelect(FloorIsEpilogue, FloorRems[i], TileSize);

    TileCounts.push_back(TileTripCount);
  }

  // Create the tile loops.
  EmbeddNewLoops(TileCounts, "tile");

  // Insert the inbetween code into the body.
  BasicBlock *BodyEnter = Enter;
  BasicBlock *BodyEntered = nullptr;
  for (std::pair<BasicBlock *, BasicBlock *> P : InbetweenCode) {
    BasicBlock *EnterBB = P.first;
    BasicBlock *ExitBB = P.second;

    if (BodyEnter)
      redirectTo(BodyEnter, EnterBB, DL);
    else
      redirectAllPredecessorsTo(BodyEntered, EnterBB, DL);

    BodyEnter = nullptr;
    BodyEntered = ExitBB;
  }

  // Append the original loop nest body into the generated loop nest body.
  if (BodyEnter)
    redirectTo(BodyEnter, InnerEnter, DL);
  else
    redirectAllPredecessorsTo(BodyEntered, InnerEnter, DL);
  redirectAllPredecessorsTo(InnerLatch, Continue, DL);

  // Replace the original induction variable with an induction variable computed
  // from the tile and floor induction variables.
  Builder.restoreIP(Result.back()->getBodyIP());
  for (int i = 0; i < NumLoops; ++i) {
    CanonicalLoopInfo *FloorLoop = Result[i];
    CanonicalLoopInfo *TileLoop = Result[NumLoops + i];
    Value *OrigIndVar = OrigIndVars[i];
    Value *Size = TileSizes[i];

    Value *Scale =
        Builder.CreateMul(Size, FloorLoop->getIndVar(), {}, /*HasNUW=*/true);
    Value *Shift =
        Builder.CreateAdd(Scale, TileLoop->getIndVar(), {}, /*HasNUW=*/true);
    OrigIndVar->replaceAllUsesWith(Shift);
  }

  // Remove unused parts of the original loops.
  removeUnusedBlocksFromParent(OldControlBBs);

  for (CanonicalLoopInfo *L : Loops)
    L->invalidate();

#ifndef NDEBUG
  for (CanonicalLoopInfo *GenL : Result)
    GenL->assertOK();
#endif
  return Result;
}

/// Attach metadata \p Properties to the basic block described by \p BB. If the
/// basic block already has metadata, the basic block properties are appended.
static void addBasicBlockMetadata(BasicBlock *BB,
                                  ArrayRef<Metadata *> Properties) {
  // Nothing to do if no property to attach.
  if (Properties.empty())
    return;

  LLVMContext &Ctx = BB->getContext();
  SmallVector<Metadata *> NewProperties;
  NewProperties.push_back(nullptr);

  // If the basic block already has metadata, prepend it to the new metadata.
  MDNode *Existing = BB->getTerminator()->getMetadata(LLVMContext::MD_loop);
  if (Existing)
    append_range(NewProperties, drop_begin(Existing->operands(), 1));

  append_range(NewProperties, Properties);
  MDNode *BasicBlockID = MDNode::getDistinct(Ctx, NewProperties);
  BasicBlockID->replaceOperandWith(0, BasicBlockID);

  BB->getTerminator()->setMetadata(LLVMContext::MD_loop, BasicBlockID);
}

/// Attach loop metadata \p Properties to the loop described by \p Loop. If the
/// loop already has metadata, the loop properties are appended.
static void addLoopMetadata(CanonicalLoopInfo *Loop,
                            ArrayRef<Metadata *> Properties) {
  assert(Loop->isValid() && "Expecting a valid CanonicalLoopInfo");

  // Attach metadata to the loop's latch
  BasicBlock *Latch = Loop->getLatch();
  assert(Latch && "A valid CanonicalLoopInfo must have a unique latch");
  addBasicBlockMetadata(Latch, Properties);
}

/// Attach llvm.access.group metadata to the memref instructions of \p Block
static void addSimdMetadata(BasicBlock *Block, MDNode *AccessGroup,
                            LoopInfo &LI) {
  for (Instruction &I : *Block) {
    if (I.mayReadOrWriteMemory()) {
      // TODO: This instruction may already have access group from
      // other pragmas e.g. #pragma clang loop vectorize.  Append
      // so that the existing metadata is not overwritten.
      I.setMetadata(LLVMContext::MD_access_group, AccessGroup);
    }
  }
}

void OpenMPIRBuilder::unrollLoopFull(DebugLoc, CanonicalLoopInfo *Loop) {
  LLVMContext &Ctx = Builder.getContext();
  addLoopMetadata(
      Loop, {MDNode::get(Ctx, MDString::get(Ctx, "llvm.loop.unroll.enable")),
             MDNode::get(Ctx, MDString::get(Ctx, "llvm.loop.unroll.full"))});
}

void OpenMPIRBuilder::unrollLoopHeuristic(DebugLoc, CanonicalLoopInfo *Loop) {
  LLVMContext &Ctx = Builder.getContext();
  addLoopMetadata(
      Loop, {
                MDNode::get(Ctx, MDString::get(Ctx, "llvm.loop.unroll.enable")),
            });
}

void OpenMPIRBuilder::createIfVersion(CanonicalLoopInfo *CanonicalLoop,
                                      Value *IfCond, ValueToValueMapTy &VMap,
                                      const Twine &NamePrefix) {
  Function *F = CanonicalLoop->getFunction();

  // Define where if branch should be inserted
  Instruction *SplitBefore;
  if (Instruction::classof(IfCond)) {
    SplitBefore = dyn_cast<Instruction>(IfCond);
  } else {
    SplitBefore = CanonicalLoop->getPreheader()->getTerminator();
  }

  // TODO: We should not rely on pass manager. Currently we use pass manager
  // only for getting llvm::Loop which corresponds to given CanonicalLoopInfo
  // object. We should have a method  which returns all blocks between
  // CanonicalLoopInfo::getHeader() and CanonicalLoopInfo::getAfter()
  FunctionAnalysisManager FAM;
  FAM.registerPass([]() { return DominatorTreeAnalysis(); });
  FAM.registerPass([]() { return LoopAnalysis(); });
  FAM.registerPass([]() { return PassInstrumentationAnalysis(); });

  // Get the loop which needs to be cloned
  LoopAnalysis LIA;
  LoopInfo &&LI = LIA.run(*F, FAM);
  Loop *L = LI.getLoopFor(CanonicalLoop->getHeader());

  // Create additional blocks for the if statement
  BasicBlock *Head = SplitBefore->getParent();
  Instruction *HeadOldTerm = Head->getTerminator();
  llvm::LLVMContext &C = Head->getContext();
  llvm::BasicBlock *ThenBlock = llvm::BasicBlock::Create(
      C, NamePrefix + ".if.then", Head->getParent(), Head->getNextNode());
  llvm::BasicBlock *ElseBlock = llvm::BasicBlock::Create(
      C, NamePrefix + ".if.else", Head->getParent(), CanonicalLoop->getExit());

  // Create if condition branch.
  Builder.SetInsertPoint(HeadOldTerm);
  Instruction *BrInstr =
      Builder.CreateCondBr(IfCond, ThenBlock, /*ifFalse*/ ElseBlock);
  InsertPointTy IP{BrInstr->getParent(), ++BrInstr->getIterator()};
  // Then block contains branch to omp loop which needs to be vectorized
  spliceBB(IP, ThenBlock, false);
  ThenBlock->replaceSuccessorsPhiUsesWith(Head, ThenBlock);

  Builder.SetInsertPoint(ElseBlock);

  // Clone loop for the else branch
  SmallVector<BasicBlock *, 8> NewBlocks;

  VMap[CanonicalLoop->getPreheader()] = ElseBlock;
  for (BasicBlock *Block : L->getBlocks()) {
    BasicBlock *NewBB = CloneBasicBlock(Block, VMap, "", F);
    NewBB->moveBefore(CanonicalLoop->getExit());
    VMap[Block] = NewBB;
    NewBlocks.push_back(NewBB);
  }
  remapInstructionsInBlocks(NewBlocks, VMap);
  Builder.CreateBr(NewBlocks.front());
}

unsigned
OpenMPIRBuilder::getOpenMPDefaultSimdAlign(const Triple &TargetTriple,
                                           const StringMap<bool> &Features) {
  if (TargetTriple.isX86()) {
    if (Features.lookup("avx512f"))
      return 512;
    else if (Features.lookup("avx"))
      return 256;
    return 128;
  }
  if (TargetTriple.isPPC())
    return 128;
  if (TargetTriple.isWasm())
    return 128;
  return 0;
}

void OpenMPIRBuilder::applySimd(CanonicalLoopInfo *CanonicalLoop,
                                MapVector<Value *, Value *> AlignedVars,
                                Value *IfCond, OrderKind Order,
                                ConstantInt *Simdlen, ConstantInt *Safelen) {
  LLVMContext &Ctx = Builder.getContext();

  Function *F = CanonicalLoop->getFunction();

  // TODO: We should not rely on pass manager. Currently we use pass manager
  // only for getting llvm::Loop which corresponds to given CanonicalLoopInfo
  // object. We should have a method  which returns all blocks between
  // CanonicalLoopInfo::getHeader() and CanonicalLoopInfo::getAfter()
  FunctionAnalysisManager FAM;
  FAM.registerPass([]() { return DominatorTreeAnalysis(); });
  FAM.registerPass([]() { return LoopAnalysis(); });
  FAM.registerPass([]() { return PassInstrumentationAnalysis(); });

  LoopAnalysis LIA;
  LoopInfo &&LI = LIA.run(*F, FAM);

  Loop *L = LI.getLoopFor(CanonicalLoop->getHeader());
  if (AlignedVars.size()) {
    InsertPointTy IP = Builder.saveIP();
    Builder.SetInsertPoint(CanonicalLoop->getPreheader()->getTerminator());
    for (auto &AlignedItem : AlignedVars) {
      Value *AlignedPtr = AlignedItem.first;
      Value *Alignment = AlignedItem.second;
      Builder.CreateAlignmentAssumption(F->getParent()->getDataLayout(),
                                        AlignedPtr, Alignment);
    }
    Builder.restoreIP(IP);
  }

  if (IfCond) {
    ValueToValueMapTy VMap;
    createIfVersion(CanonicalLoop, IfCond, VMap, "simd");
    // Add metadata to the cloned loop which disables vectorization
    Value *MappedLatch = VMap.lookup(CanonicalLoop->getLatch());
    assert(MappedLatch &&
           "Cannot find value which corresponds to original loop latch");
    assert(isa<BasicBlock>(MappedLatch) &&
           "Cannot cast mapped latch block value to BasicBlock");
    BasicBlock *NewLatchBlock = dyn_cast<BasicBlock>(MappedLatch);
    ConstantAsMetadata *BoolConst =
        ConstantAsMetadata::get(ConstantInt::getFalse(Type::getInt1Ty(Ctx)));
    addBasicBlockMetadata(
        NewLatchBlock,
        {MDNode::get(Ctx, {MDString::get(Ctx, "llvm.loop.vectorize.enable"),
                           BoolConst})});
  }

  SmallSet<BasicBlock *, 8> Reachable;

  // Get the basic blocks from the loop in which memref instructions
  // can be found.
  // TODO: Generalize getting all blocks inside a CanonicalizeLoopInfo,
  // preferably without running any passes.
  for (BasicBlock *Block : L->getBlocks()) {
    if (Block == CanonicalLoop->getCond() ||
        Block == CanonicalLoop->getHeader())
      continue;
    Reachable.insert(Block);
  }

  SmallVector<Metadata *> LoopMDList;

  // In presence of finite 'safelen', it may be unsafe to mark all
  // the memory instructions parallel, because loop-carried
  // dependences of 'safelen' iterations are possible.
  // If clause order(concurrent) is specified then the memory instructions
  // are marked parallel even if 'safelen' is finite.
  if ((Safelen == nullptr) || (Order == OrderKind::OMP_ORDER_concurrent)) {
    // Add access group metadata to memory-access instructions.
    MDNode *AccessGroup = MDNode::getDistinct(Ctx, {});
    for (BasicBlock *BB : Reachable)
      addSimdMetadata(BB, AccessGroup, LI);
    // TODO:  If the loop has existing parallel access metadata, have
    // to combine two lists.
    LoopMDList.push_back(MDNode::get(
        Ctx, {MDString::get(Ctx, "llvm.loop.parallel_accesses"), AccessGroup}));
  }

  // Use the above access group metadata to create loop level
  // metadata, which should be distinct for each loop.
  ConstantAsMetadata *BoolConst =
      ConstantAsMetadata::get(ConstantInt::getTrue(Type::getInt1Ty(Ctx)));
  LoopMDList.push_back(MDNode::get(
      Ctx, {MDString::get(Ctx, "llvm.loop.vectorize.enable"), BoolConst}));

  if (Simdlen || Safelen) {
    // If both simdlen and safelen clauses are specified, the value of the
    // simdlen parameter must be less than or equal to the value of the safelen
    // parameter. Therefore, use safelen only in the absence of simdlen.
    ConstantInt *VectorizeWidth = Simdlen == nullptr ? Safelen : Simdlen;
    LoopMDList.push_back(
        MDNode::get(Ctx, {MDString::get(Ctx, "llvm.loop.vectorize.width"),
                          ConstantAsMetadata::get(VectorizeWidth)}));
  }

  addLoopMetadata(CanonicalLoop, LoopMDList);
}

/// Create the TargetMachine object to query the backend for optimization
/// preferences.
///
/// Ideally, this would be passed from the front-end to the OpenMPBuilder, but
/// e.g. Clang does not pass it to its CodeGen layer and creates it only when
/// needed for the LLVM pass pipline. We use some default options to avoid
/// having to pass too many settings from the frontend that probably do not
/// matter.
///
/// Currently, TargetMachine is only used sometimes by the unrollLoopPartial
/// method. If we are going to use TargetMachine for more purposes, especially
/// those that are sensitive to TargetOptions, RelocModel and CodeModel, it
/// might become be worth requiring front-ends to pass on their TargetMachine,
/// or at least cache it between methods. Note that while fontends such as Clang
/// have just a single main TargetMachine per translation unit, "target-cpu" and
/// "target-features" that determine the TargetMachine are per-function and can
/// be overrided using __attribute__((target("OPTIONS"))).
static std::unique_ptr<TargetMachine>
createTargetMachine(Function *F, CodeGenOpt::Level OptLevel) {
  Module *M = F->getParent();

  StringRef CPU = F->getFnAttribute("target-cpu").getValueAsString();
  StringRef Features = F->getFnAttribute("target-features").getValueAsString();
  const std::string &Triple = M->getTargetTriple();

  std::string Error;
  const llvm::Target *TheTarget = TargetRegistry::lookupTarget(Triple, Error);
  if (!TheTarget)
    return {};

  llvm::TargetOptions Options;
  return std::unique_ptr<TargetMachine>(TheTarget->createTargetMachine(
      Triple, CPU, Features, Options, /*RelocModel=*/std::nullopt,
      /*CodeModel=*/std::nullopt, OptLevel));
}

/// Heuristically determine the best-performant unroll factor for \p CLI. This
/// depends on the target processor. We are re-using the same heuristics as the
/// LoopUnrollPass.
static int32_t computeHeuristicUnrollFactor(CanonicalLoopInfo *CLI) {
  Function *F = CLI->getFunction();

  // Assume the user requests the most aggressive unrolling, even if the rest of
  // the code is optimized using a lower setting.
  CodeGenOpt::Level OptLevel = CodeGenOpt::Aggressive;
  std::unique_ptr<TargetMachine> TM = createTargetMachine(F, OptLevel);

  FunctionAnalysisManager FAM;
  FAM.registerPass([]() { return TargetLibraryAnalysis(); });
  FAM.registerPass([]() { return AssumptionAnalysis(); });
  FAM.registerPass([]() { return DominatorTreeAnalysis(); });
  FAM.registerPass([]() { return LoopAnalysis(); });
  FAM.registerPass([]() { return ScalarEvolutionAnalysis(); });
  FAM.registerPass([]() { return PassInstrumentationAnalysis(); });
  TargetIRAnalysis TIRA;
  if (TM)
    TIRA = TargetIRAnalysis(
        [&](const Function &F) { return TM->getTargetTransformInfo(F); });
  FAM.registerPass([&]() { return TIRA; });

  TargetIRAnalysis::Result &&TTI = TIRA.run(*F, FAM);
  ScalarEvolutionAnalysis SEA;
  ScalarEvolution &&SE = SEA.run(*F, FAM);
  DominatorTreeAnalysis DTA;
  DominatorTree &&DT = DTA.run(*F, FAM);
  LoopAnalysis LIA;
  LoopInfo &&LI = LIA.run(*F, FAM);
  AssumptionAnalysis ACT;
  AssumptionCache &&AC = ACT.run(*F, FAM);
  OptimizationRemarkEmitter ORE{F};

  Loop *L = LI.getLoopFor(CLI->getHeader());
  assert(L && "Expecting CanonicalLoopInfo to be recognized as a loop");

  TargetTransformInfo::UnrollingPreferences UP =
      gatherUnrollingPreferences(L, SE, TTI,
                                 /*BlockFrequencyInfo=*/nullptr,
                                 /*ProfileSummaryInfo=*/nullptr, ORE, OptLevel,
                                 /*UserThreshold=*/std::nullopt,
                                 /*UserCount=*/std::nullopt,
                                 /*UserAllowPartial=*/true,
                                 /*UserAllowRuntime=*/true,
                                 /*UserUpperBound=*/std::nullopt,
                                 /*UserFullUnrollMaxCount=*/std::nullopt);

  UP.Force = true;

  // Account for additional optimizations taking place before the LoopUnrollPass
  // would unroll the loop.
  UP.Threshold *= UnrollThresholdFactor;
  UP.PartialThreshold *= UnrollThresholdFactor;

  // Use normal unroll factors even if the rest of the code is optimized for
  // size.
  UP.OptSizeThreshold = UP.Threshold;
  UP.PartialOptSizeThreshold = UP.PartialThreshold;

  LLVM_DEBUG(dbgs() << "Unroll heuristic thresholds:\n"
                    << "  Threshold=" << UP.Threshold << "\n"
                    << "  PartialThreshold=" << UP.PartialThreshold << "\n"
                    << "  OptSizeThreshold=" << UP.OptSizeThreshold << "\n"
                    << "  PartialOptSizeThreshold="
                    << UP.PartialOptSizeThreshold << "\n");

  // Disable peeling.
  TargetTransformInfo::PeelingPreferences PP =
      gatherPeelingPreferences(L, SE, TTI,
                               /*UserAllowPeeling=*/false,
                               /*UserAllowProfileBasedPeeling=*/false,
                               /*UnrollingSpecficValues=*/false);

  SmallPtrSet<const Value *, 32> EphValues;
  CodeMetrics::collectEphemeralValues(L, &AC, EphValues);

  // Assume that reads and writes to stack variables can be eliminated by
  // Mem2Reg, SROA or LICM. That is, don't count them towards the loop body's
  // size.
  for (BasicBlock *BB : L->blocks()) {
    for (Instruction &I : *BB) {
      Value *Ptr;
      if (auto *Load = dyn_cast<LoadInst>(&I)) {
        Ptr = Load->getPointerOperand();
      } else if (auto *Store = dyn_cast<StoreInst>(&I)) {
        Ptr = Store->getPointerOperand();
      } else
        continue;

      Ptr = Ptr->stripPointerCasts();

      if (auto *Alloca = dyn_cast<AllocaInst>(Ptr)) {
        if (Alloca->getParent() == &F->getEntryBlock())
          EphValues.insert(&I);
      }
    }
  }

  unsigned NumInlineCandidates;
  bool NotDuplicatable;
  bool Convergent;
  InstructionCost LoopSizeIC =
      ApproximateLoopSize(L, NumInlineCandidates, NotDuplicatable, Convergent,
                          TTI, EphValues, UP.BEInsns);
  LLVM_DEBUG(dbgs() << "Estimated loop size is " << LoopSizeIC << "\n");

  // Loop is not unrollable if the loop contains certain instructions.
  if (NotDuplicatable || Convergent || !LoopSizeIC.isValid()) {
    LLVM_DEBUG(dbgs() << "Loop not considered unrollable\n");
    return 1;
  }
  unsigned LoopSize = *LoopSizeIC.getValue();

  // TODO: Determine trip count of \p CLI if constant, computeUnrollCount might
  // be able to use it.
  int TripCount = 0;
  int MaxTripCount = 0;
  bool MaxOrZero = false;
  unsigned TripMultiple = 0;

  bool UseUpperBound = false;
  computeUnrollCount(L, TTI, DT, &LI, &AC, SE, EphValues, &ORE, TripCount,
                     MaxTripCount, MaxOrZero, TripMultiple, LoopSize, UP, PP,
                     UseUpperBound);
  unsigned Factor = UP.Count;
  LLVM_DEBUG(dbgs() << "Suggesting unroll factor of " << Factor << "\n");

  // This function returns 1 to signal to not unroll a loop.
  if (Factor == 0)
    return 1;
  return Factor;
}

void OpenMPIRBuilder::unrollLoopPartial(DebugLoc DL, CanonicalLoopInfo *Loop,
                                        int32_t Factor,
                                        CanonicalLoopInfo **UnrolledCLI) {
  assert(Factor >= 0 && "Unroll factor must not be negative");

  Function *F = Loop->getFunction();
  LLVMContext &Ctx = F->getContext();

  // If the unrolled loop is not used for another loop-associated directive, it
  // is sufficient to add metadata for the LoopUnrollPass.
  if (!UnrolledCLI) {
    SmallVector<Metadata *, 2> LoopMetadata;
    LoopMetadata.push_back(
        MDNode::get(Ctx, MDString::get(Ctx, "llvm.loop.unroll.enable")));

    if (Factor >= 1) {
      ConstantAsMetadata *FactorConst = ConstantAsMetadata::get(
          ConstantInt::get(Type::getInt32Ty(Ctx), APInt(32, Factor)));
      LoopMetadata.push_back(MDNode::get(
          Ctx, {MDString::get(Ctx, "llvm.loop.unroll.count"), FactorConst}));
    }

    addLoopMetadata(Loop, LoopMetadata);
    return;
  }

  // Heuristically determine the unroll factor.
  if (Factor == 0)
    Factor = computeHeuristicUnrollFactor(Loop);

  // No change required with unroll factor 1.
  if (Factor == 1) {
    *UnrolledCLI = Loop;
    return;
  }

  assert(Factor >= 2 &&
         "unrolling only makes sense with a factor of 2 or larger");

  Type *IndVarTy = Loop->getIndVarType();

  // Apply partial unrolling by tiling the loop by the unroll-factor, then fully
  // unroll the inner loop.
  Value *FactorVal =
      ConstantInt::get(IndVarTy, APInt(IndVarTy->getIntegerBitWidth(), Factor,
                                       /*isSigned=*/false));
  std::vector<CanonicalLoopInfo *> LoopNest =
      tileLoops(DL, {Loop}, {FactorVal});
  assert(LoopNest.size() == 2 && "Expect 2 loops after tiling");
  *UnrolledCLI = LoopNest[0];
  CanonicalLoopInfo *InnerLoop = LoopNest[1];

  // LoopUnrollPass can only fully unroll loops with constant trip count.
  // Unroll by the unroll factor with a fallback epilog for the remainder
  // iterations if necessary.
  ConstantAsMetadata *FactorConst = ConstantAsMetadata::get(
      ConstantInt::get(Type::getInt32Ty(Ctx), APInt(32, Factor)));
  addLoopMetadata(
      InnerLoop,
      {MDNode::get(Ctx, MDString::get(Ctx, "llvm.loop.unroll.enable")),
       MDNode::get(
           Ctx, {MDString::get(Ctx, "llvm.loop.unroll.count"), FactorConst})});

#ifndef NDEBUG
  (*UnrolledCLI)->assertOK();
#endif
}

OpenMPIRBuilder::InsertPointTy
OpenMPIRBuilder::createCopyPrivate(const LocationDescription &Loc,
                                   llvm::Value *BufSize, llvm::Value *CpyBuf,
                                   llvm::Value *CpyFn, llvm::Value *DidIt) {
  if (!updateToLocation(Loc))
    return Loc.IP;

  uint32_t SrcLocStrSize;
  Constant *SrcLocStr = getOrCreateSrcLocStr(Loc, SrcLocStrSize);
  Value *Ident = getOrCreateIdent(SrcLocStr, SrcLocStrSize);
  Value *ThreadId = getOrCreateThreadID(Ident);

  llvm::Value *DidItLD = Builder.CreateLoad(Builder.getInt32Ty(), DidIt);

  Value *Args[] = {Ident, ThreadId, BufSize, CpyBuf, CpyFn, DidItLD};

  Function *Fn = getOrCreateRuntimeFunctionPtr(OMPRTL___kmpc_copyprivate);
  Builder.CreateCall(Fn, Args);

  return Builder.saveIP();
}

OpenMPIRBuilder::InsertPointTy OpenMPIRBuilder::createSingle(
    const LocationDescription &Loc, BodyGenCallbackTy BodyGenCB,
    FinalizeCallbackTy FiniCB, bool IsNowait, llvm::Value *DidIt) {

  if (!updateToLocation(Loc))
    return Loc.IP;

  // If needed (i.e. not null), initialize `DidIt` with 0
  if (DidIt) {
    Builder.CreateStore(Builder.getInt32(0), DidIt);
  }

  Directive OMPD = Directive::OMPD_single;
  uint32_t SrcLocStrSize;
  Constant *SrcLocStr = getOrCreateSrcLocStr(Loc, SrcLocStrSize);
  Value *Ident = getOrCreateIdent(SrcLocStr, SrcLocStrSize);
  Value *ThreadId = getOrCreateThreadID(Ident);
  Value *Args[] = {Ident, ThreadId};

  Function *EntryRTLFn = getOrCreateRuntimeFunctionPtr(OMPRTL___kmpc_single);
  Instruction *EntryCall = Builder.CreateCall(EntryRTLFn, Args);

  Function *ExitRTLFn = getOrCreateRuntimeFunctionPtr(OMPRTL___kmpc_end_single);
  Instruction *ExitCall = Builder.CreateCall(ExitRTLFn, Args);

  // generates the following:
  // if (__kmpc_single()) {
  //		.... single region ...
  // 		__kmpc_end_single
  // }
  // __kmpc_barrier

  EmitOMPInlinedRegion(OMPD, EntryCall, ExitCall, BodyGenCB, FiniCB,
                       /*Conditional*/ true,
                       /*hasFinalize*/ true);
  if (!IsNowait)
    createBarrier(LocationDescription(Builder.saveIP(), Loc.DL),
                  omp::Directive::OMPD_unknown, /* ForceSimpleCall */ false,
                  /* CheckCancelFlag */ false);
  return Builder.saveIP();
}

OpenMPIRBuilder::InsertPointTy OpenMPIRBuilder::createCritical(
    const LocationDescription &Loc, BodyGenCallbackTy BodyGenCB,
    FinalizeCallbackTy FiniCB, StringRef CriticalName, Value *HintInst) {

  if (!updateToLocation(Loc))
    return Loc.IP;

  Directive OMPD = Directive::OMPD_critical;
  uint32_t SrcLocStrSize;
  Constant *SrcLocStr = getOrCreateSrcLocStr(Loc, SrcLocStrSize);
  Value *Ident = getOrCreateIdent(SrcLocStr, SrcLocStrSize);
  Value *ThreadId = getOrCreateThreadID(Ident);
  Value *LockVar = getOMPCriticalRegionLock(CriticalName);
  Value *Args[] = {Ident, ThreadId, LockVar};

  SmallVector<llvm::Value *, 4> EnterArgs(std::begin(Args), std::end(Args));
  Function *RTFn = nullptr;
  if (HintInst) {
    // Add Hint to entry Args and create call
    EnterArgs.push_back(HintInst);
    RTFn = getOrCreateRuntimeFunctionPtr(OMPRTL___kmpc_critical_with_hint);
  } else {
    RTFn = getOrCreateRuntimeFunctionPtr(OMPRTL___kmpc_critical);
  }
  Instruction *EntryCall = Builder.CreateCall(RTFn, EnterArgs);

  Function *ExitRTLFn =
      getOrCreateRuntimeFunctionPtr(OMPRTL___kmpc_end_critical);
  Instruction *ExitCall = Builder.CreateCall(ExitRTLFn, Args);

  return EmitOMPInlinedRegion(OMPD, EntryCall, ExitCall, BodyGenCB, FiniCB,
                              /*Conditional*/ false, /*hasFinalize*/ true);
}

OpenMPIRBuilder::InsertPointTy
OpenMPIRBuilder::createOrderedDepend(const LocationDescription &Loc,
                                     InsertPointTy AllocaIP, unsigned NumLoops,
                                     ArrayRef<llvm::Value *> StoreValues,
                                     const Twine &Name, bool IsDependSource) {
  assert(
      llvm::all_of(StoreValues,
                   [](Value *SV) { return SV->getType()->isIntegerTy(64); }) &&
      "OpenMP runtime requires depend vec with i64 type");

  if (!updateToLocation(Loc))
    return Loc.IP;

  // Allocate space for vector and generate alloc instruction.
  auto *ArrI64Ty = ArrayType::get(Int64, NumLoops);
  Builder.restoreIP(AllocaIP);
  AllocaInst *ArgsBase = Builder.CreateAlloca(ArrI64Ty, nullptr, Name);
  ArgsBase->setAlignment(Align(8));
  Builder.restoreIP(Loc.IP);

  // Store the index value with offset in depend vector.
  for (unsigned I = 0; I < NumLoops; ++I) {
    Value *DependAddrGEPIter = Builder.CreateInBoundsGEP(
        ArrI64Ty, ArgsBase, {Builder.getInt64(0), Builder.getInt64(I)});
    StoreInst *STInst = Builder.CreateStore(StoreValues[I], DependAddrGEPIter);
    STInst->setAlignment(Align(8));
  }

  Value *DependBaseAddrGEP = Builder.CreateInBoundsGEP(
      ArrI64Ty, ArgsBase, {Builder.getInt64(0), Builder.getInt64(0)});

  uint32_t SrcLocStrSize;
  Constant *SrcLocStr = getOrCreateSrcLocStr(Loc, SrcLocStrSize);
  Value *Ident = getOrCreateIdent(SrcLocStr, SrcLocStrSize);
  Value *ThreadId = getOrCreateThreadID(Ident);
  Value *Args[] = {Ident, ThreadId, DependBaseAddrGEP};

  Function *RTLFn = nullptr;
  if (IsDependSource)
    RTLFn = getOrCreateRuntimeFunctionPtr(OMPRTL___kmpc_doacross_post);
  else
    RTLFn = getOrCreateRuntimeFunctionPtr(OMPRTL___kmpc_doacross_wait);
  Builder.CreateCall(RTLFn, Args);

  return Builder.saveIP();
}

OpenMPIRBuilder::InsertPointTy OpenMPIRBuilder::createOrderedThreadsSimd(
    const LocationDescription &Loc, BodyGenCallbackTy BodyGenCB,
    FinalizeCallbackTy FiniCB, bool IsThreads) {
  if (!updateToLocation(Loc))
    return Loc.IP;

  Directive OMPD = Directive::OMPD_ordered;
  Instruction *EntryCall = nullptr;
  Instruction *ExitCall = nullptr;

  if (IsThreads) {
    uint32_t SrcLocStrSize;
    Constant *SrcLocStr = getOrCreateSrcLocStr(Loc, SrcLocStrSize);
    Value *Ident = getOrCreateIdent(SrcLocStr, SrcLocStrSize);
    Value *ThreadId = getOrCreateThreadID(Ident);
    Value *Args[] = {Ident, ThreadId};

    Function *EntryRTLFn = getOrCreateRuntimeFunctionPtr(OMPRTL___kmpc_ordered);
    EntryCall = Builder.CreateCall(EntryRTLFn, Args);

    Function *ExitRTLFn =
        getOrCreateRuntimeFunctionPtr(OMPRTL___kmpc_end_ordered);
    ExitCall = Builder.CreateCall(ExitRTLFn, Args);
  }

  return EmitOMPInlinedRegion(OMPD, EntryCall, ExitCall, BodyGenCB, FiniCB,
                              /*Conditional*/ false, /*hasFinalize*/ true);
}

OpenMPIRBuilder::InsertPointTy OpenMPIRBuilder::EmitOMPInlinedRegion(
    Directive OMPD, Instruction *EntryCall, Instruction *ExitCall,
    BodyGenCallbackTy BodyGenCB, FinalizeCallbackTy FiniCB, bool Conditional,
    bool HasFinalize, bool IsCancellable) {

  if (HasFinalize)
    FinalizationStack.push_back({FiniCB, OMPD, IsCancellable});

  // Create inlined region's entry and body blocks, in preparation
  // for conditional creation
  BasicBlock *EntryBB = Builder.GetInsertBlock();
  Instruction *SplitPos = EntryBB->getTerminator();
  if (!isa_and_nonnull<BranchInst>(SplitPos))
    SplitPos = new UnreachableInst(Builder.getContext(), EntryBB);
  BasicBlock *ExitBB = EntryBB->splitBasicBlock(SplitPos, "omp_region.end");
  BasicBlock *FiniBB =
      EntryBB->splitBasicBlock(EntryBB->getTerminator(), "omp_region.finalize");

  Builder.SetInsertPoint(EntryBB->getTerminator());
  emitCommonDirectiveEntry(OMPD, EntryCall, ExitBB, Conditional);

  // generate body
  BodyGenCB(/* AllocaIP */ InsertPointTy(),
            /* CodeGenIP */ Builder.saveIP());

  // emit exit call and do any needed finalization.
  auto FinIP = InsertPointTy(FiniBB, FiniBB->getFirstInsertionPt());
  assert(FiniBB->getTerminator()->getNumSuccessors() == 1 &&
         FiniBB->getTerminator()->getSuccessor(0) == ExitBB &&
         "Unexpected control flow graph state!!");
  emitCommonDirectiveExit(OMPD, FinIP, ExitCall, HasFinalize);
  assert(FiniBB->getUniquePredecessor()->getUniqueSuccessor() == FiniBB &&
         "Unexpected Control Flow State!");
  MergeBlockIntoPredecessor(FiniBB);

  // If we are skipping the region of a non conditional, remove the exit
  // block, and clear the builder's insertion point.
  assert(SplitPos->getParent() == ExitBB &&
         "Unexpected Insertion point location!");
  auto merged = MergeBlockIntoPredecessor(ExitBB);
  BasicBlock *ExitPredBB = SplitPos->getParent();
  auto InsertBB = merged ? ExitPredBB : ExitBB;
  if (!isa_and_nonnull<BranchInst>(SplitPos))
    SplitPos->eraseFromParent();
  Builder.SetInsertPoint(InsertBB);

  return Builder.saveIP();
}

OpenMPIRBuilder::InsertPointTy OpenMPIRBuilder::emitCommonDirectiveEntry(
    Directive OMPD, Value *EntryCall, BasicBlock *ExitBB, bool Conditional) {
  // if nothing to do, Return current insertion point.
  if (!Conditional || !EntryCall)
    return Builder.saveIP();

  BasicBlock *EntryBB = Builder.GetInsertBlock();
  Value *CallBool = Builder.CreateIsNotNull(EntryCall);
  auto *ThenBB = BasicBlock::Create(M.getContext(), "omp_region.body");
  auto *UI = new UnreachableInst(Builder.getContext(), ThenBB);

  // Emit thenBB and set the Builder's insertion point there for
  // body generation next. Place the block after the current block.
  Function *CurFn = EntryBB->getParent();
  CurFn->insert(std::next(EntryBB->getIterator()), ThenBB);

  // Move Entry branch to end of ThenBB, and replace with conditional
  // branch (If-stmt)
  Instruction *EntryBBTI = EntryBB->getTerminator();
  Builder.CreateCondBr(CallBool, ThenBB, ExitBB);
  EntryBBTI->removeFromParent();
  Builder.SetInsertPoint(UI);
  Builder.Insert(EntryBBTI);
  UI->eraseFromParent();
  Builder.SetInsertPoint(ThenBB->getTerminator());

  // return an insertion point to ExitBB.
  return IRBuilder<>::InsertPoint(ExitBB, ExitBB->getFirstInsertionPt());
}

OpenMPIRBuilder::InsertPointTy OpenMPIRBuilder::emitCommonDirectiveExit(
    omp::Directive OMPD, InsertPointTy FinIP, Instruction *ExitCall,
    bool HasFinalize) {

  Builder.restoreIP(FinIP);

  // If there is finalization to do, emit it before the exit call
  if (HasFinalize) {
    assert(!FinalizationStack.empty() &&
           "Unexpected finalization stack state!");

    FinalizationInfo Fi = FinalizationStack.pop_back_val();
    assert(Fi.DK == OMPD && "Unexpected Directive for Finalization call!");

    Fi.FiniCB(FinIP);

    BasicBlock *FiniBB = FinIP.getBlock();
    Instruction *FiniBBTI = FiniBB->getTerminator();

    // set Builder IP for call creation
    Builder.SetInsertPoint(FiniBBTI);
  }

  if (!ExitCall)
    return Builder.saveIP();

  // place the Exitcall as last instruction before Finalization block terminator
  ExitCall->removeFromParent();
  Builder.Insert(ExitCall);

  return IRBuilder<>::InsertPoint(ExitCall->getParent(),
                                  ExitCall->getIterator());
}

OpenMPIRBuilder::InsertPointTy OpenMPIRBuilder::createCopyinClauseBlocks(
    InsertPointTy IP, Value *MasterAddr, Value *PrivateAddr,
    llvm::IntegerType *IntPtrTy, bool BranchtoEnd) {
  if (!IP.isSet())
    return IP;

  IRBuilder<>::InsertPointGuard IPG(Builder);

  // creates the following CFG structure
  //	   OMP_Entry : (MasterAddr != PrivateAddr)?
  //       F     T
  //       |      \
  //       |     copin.not.master
  //       |      /
  //       v     /
  //   copyin.not.master.end
  //		     |
  //         v
  //   OMP.Entry.Next

  BasicBlock *OMP_Entry = IP.getBlock();
  Function *CurFn = OMP_Entry->getParent();
  BasicBlock *CopyBegin =
      BasicBlock::Create(M.getContext(), "copyin.not.master", CurFn);
  BasicBlock *CopyEnd = nullptr;

  // If entry block is terminated, split to preserve the branch to following
  // basic block (i.e. OMP.Entry.Next), otherwise, leave everything as is.
  if (isa_and_nonnull<BranchInst>(OMP_Entry->getTerminator())) {
    CopyEnd = OMP_Entry->splitBasicBlock(OMP_Entry->getTerminator(),
                                         "copyin.not.master.end");
    OMP_Entry->getTerminator()->eraseFromParent();
  } else {
    CopyEnd =
        BasicBlock::Create(M.getContext(), "copyin.not.master.end", CurFn);
  }

  Builder.SetInsertPoint(OMP_Entry);
  Value *MasterPtr = Builder.CreatePtrToInt(MasterAddr, IntPtrTy);
  Value *PrivatePtr = Builder.CreatePtrToInt(PrivateAddr, IntPtrTy);
  Value *cmp = Builder.CreateICmpNE(MasterPtr, PrivatePtr);
  Builder.CreateCondBr(cmp, CopyBegin, CopyEnd);

  Builder.SetInsertPoint(CopyBegin);
  if (BranchtoEnd)
    Builder.SetInsertPoint(Builder.CreateBr(CopyEnd));

  return Builder.saveIP();
}

CallInst *OpenMPIRBuilder::createOMPAlloc(const LocationDescription &Loc,
                                          Value *Size, Value *Allocator,
                                          std::string Name) {
  IRBuilder<>::InsertPointGuard IPG(Builder);
  Builder.restoreIP(Loc.IP);

  uint32_t SrcLocStrSize;
  Constant *SrcLocStr = getOrCreateSrcLocStr(Loc, SrcLocStrSize);
  Value *Ident = getOrCreateIdent(SrcLocStr, SrcLocStrSize);
  Value *ThreadId = getOrCreateThreadID(Ident);
  Value *Args[] = {ThreadId, Size, Allocator};

  Function *Fn = getOrCreateRuntimeFunctionPtr(OMPRTL___kmpc_alloc);

  return Builder.CreateCall(Fn, Args, Name);
}

CallInst *OpenMPIRBuilder::createOMPFree(const LocationDescription &Loc,
                                         Value *Addr, Value *Allocator,
                                         std::string Name) {
  IRBuilder<>::InsertPointGuard IPG(Builder);
  Builder.restoreIP(Loc.IP);

  uint32_t SrcLocStrSize;
  Constant *SrcLocStr = getOrCreateSrcLocStr(Loc, SrcLocStrSize);
  Value *Ident = getOrCreateIdent(SrcLocStr, SrcLocStrSize);
  Value *ThreadId = getOrCreateThreadID(Ident);
  Value *Args[] = {ThreadId, Addr, Allocator};
  Function *Fn = getOrCreateRuntimeFunctionPtr(OMPRTL___kmpc_free);
  return Builder.CreateCall(Fn, Args, Name);
}

CallInst *OpenMPIRBuilder::createOMPInteropInit(
    const LocationDescription &Loc, Value *InteropVar,
    omp::OMPInteropType InteropType, Value *Device, Value *NumDependences,
    Value *DependenceAddress, bool HaveNowaitClause) {
  IRBuilder<>::InsertPointGuard IPG(Builder);
  Builder.restoreIP(Loc.IP);

  uint32_t SrcLocStrSize;
  Constant *SrcLocStr = getOrCreateSrcLocStr(Loc, SrcLocStrSize);
  Value *Ident = getOrCreateIdent(SrcLocStr, SrcLocStrSize);
  Value *ThreadId = getOrCreateThreadID(Ident);
  if (Device == nullptr)
    Device = ConstantInt::get(Int32, -1);
  Constant *InteropTypeVal = ConstantInt::get(Int32, (int)InteropType);
  if (NumDependences == nullptr) {
    NumDependences = ConstantInt::get(Int32, 0);
    PointerType *PointerTypeVar = Type::getInt8PtrTy(M.getContext());
    DependenceAddress = ConstantPointerNull::get(PointerTypeVar);
  }
  Value *HaveNowaitClauseVal = ConstantInt::get(Int32, HaveNowaitClause);
  Value *Args[] = {
      Ident,  ThreadId,       InteropVar,        InteropTypeVal,
      Device, NumDependences, DependenceAddress, HaveNowaitClauseVal};

  Function *Fn = getOrCreateRuntimeFunctionPtr(OMPRTL___tgt_interop_init);

  return Builder.CreateCall(Fn, Args);
}

CallInst *OpenMPIRBuilder::createOMPInteropDestroy(
    const LocationDescription &Loc, Value *InteropVar, Value *Device,
    Value *NumDependences, Value *DependenceAddress, bool HaveNowaitClause) {
  IRBuilder<>::InsertPointGuard IPG(Builder);
  Builder.restoreIP(Loc.IP);

  uint32_t SrcLocStrSize;
  Constant *SrcLocStr = getOrCreateSrcLocStr(Loc, SrcLocStrSize);
  Value *Ident = getOrCreateIdent(SrcLocStr, SrcLocStrSize);
  Value *ThreadId = getOrCreateThreadID(Ident);
  if (Device == nullptr)
    Device = ConstantInt::get(Int32, -1);
  if (NumDependences == nullptr) {
    NumDependences = ConstantInt::get(Int32, 0);
    PointerType *PointerTypeVar = Type::getInt8PtrTy(M.getContext());
    DependenceAddress = ConstantPointerNull::get(PointerTypeVar);
  }
  Value *HaveNowaitClauseVal = ConstantInt::get(Int32, HaveNowaitClause);
  Value *Args[] = {
      Ident,          ThreadId,          InteropVar,         Device,
      NumDependences, DependenceAddress, HaveNowaitClauseVal};

  Function *Fn = getOrCreateRuntimeFunctionPtr(OMPRTL___tgt_interop_destroy);

  return Builder.CreateCall(Fn, Args);
}

CallInst *OpenMPIRBuilder::createOMPInteropUse(const LocationDescription &Loc,
                                               Value *InteropVar, Value *Device,
                                               Value *NumDependences,
                                               Value *DependenceAddress,
                                               bool HaveNowaitClause) {
  IRBuilder<>::InsertPointGuard IPG(Builder);
  Builder.restoreIP(Loc.IP);
  uint32_t SrcLocStrSize;
  Constant *SrcLocStr = getOrCreateSrcLocStr(Loc, SrcLocStrSize);
  Value *Ident = getOrCreateIdent(SrcLocStr, SrcLocStrSize);
  Value *ThreadId = getOrCreateThreadID(Ident);
  if (Device == nullptr)
    Device = ConstantInt::get(Int32, -1);
  if (NumDependences == nullptr) {
    NumDependences = ConstantInt::get(Int32, 0);
    PointerType *PointerTypeVar = Type::getInt8PtrTy(M.getContext());
    DependenceAddress = ConstantPointerNull::get(PointerTypeVar);
  }
  Value *HaveNowaitClauseVal = ConstantInt::get(Int32, HaveNowaitClause);
  Value *Args[] = {
      Ident,          ThreadId,          InteropVar,         Device,
      NumDependences, DependenceAddress, HaveNowaitClauseVal};

  Function *Fn = getOrCreateRuntimeFunctionPtr(OMPRTL___tgt_interop_use);

  return Builder.CreateCall(Fn, Args);
}

CallInst *OpenMPIRBuilder::createCachedThreadPrivate(
    const LocationDescription &Loc, llvm::Value *Pointer,
    llvm::ConstantInt *Size, const llvm::Twine &Name) {
  IRBuilder<>::InsertPointGuard IPG(Builder);
  Builder.restoreIP(Loc.IP);

  uint32_t SrcLocStrSize;
  Constant *SrcLocStr = getOrCreateSrcLocStr(Loc, SrcLocStrSize);
  Value *Ident = getOrCreateIdent(SrcLocStr, SrcLocStrSize);
  Value *ThreadId = getOrCreateThreadID(Ident);
  Constant *ThreadPrivateCache =
      getOrCreateInternalVariable(Int8PtrPtr, Name.str());
  llvm::Value *Args[] = {Ident, ThreadId, Pointer, Size, ThreadPrivateCache};

  Function *Fn =
      getOrCreateRuntimeFunctionPtr(OMPRTL___kmpc_threadprivate_cached);

  return Builder.CreateCall(Fn, Args);
}

OpenMPIRBuilder::InsertPointTy
OpenMPIRBuilder::createTargetInit(const LocationDescription &Loc, bool IsSPMD) {
  if (!updateToLocation(Loc))
    return Loc.IP;

  uint32_t SrcLocStrSize;
  Constant *SrcLocStr = getOrCreateSrcLocStr(Loc, SrcLocStrSize);
  Constant *Ident = getOrCreateIdent(SrcLocStr, SrcLocStrSize);
  ConstantInt *IsSPMDVal = ConstantInt::getSigned(
      IntegerType::getInt8Ty(Int8->getContext()),
      IsSPMD ? OMP_TGT_EXEC_MODE_SPMD : OMP_TGT_EXEC_MODE_GENERIC);
  ConstantInt *UseGenericStateMachineVal = ConstantInt::getSigned(
      IntegerType::getInt8Ty(Int8->getContext()), !IsSPMD);
  ConstantInt *MayUseNestedParallelismVal =
      ConstantInt::getSigned(IntegerType::getInt8Ty(Int8->getContext()), true);
  ConstantInt *DebugIndentionLevelVal =
      ConstantInt::getSigned(IntegerType::getInt16Ty(Int8->getContext()), 0);

  // We need to strip the debug prefix to get the correct kernel name.
  Function *Kernel = Builder.GetInsertBlock()->getParent();
  StringRef KernelName = Kernel->getName();
  const std::string DebugPrefix = "_debug__";
  if (KernelName.ends_with(DebugPrefix))
    KernelName = KernelName.drop_back(DebugPrefix.length());

  Function *Fn = getOrCreateRuntimeFunctionPtr(
      omp::RuntimeFunction::OMPRTL___kmpc_target_init);
  const DataLayout &DL = Fn->getParent()->getDataLayout();

  Twine DynamicEnvironmentName = KernelName + "_dynamic_environment";
  Constant *DynamicEnvironmentInitializer =
      ConstantStruct::get(DynamicEnvironment, {DebugIndentionLevelVal});
  Constant *DynamicEnvironmentGV = new GlobalVariable(
      M, DynamicEnvironment, /* IsConstant */ false,
      GlobalValue::InternalLinkage, DynamicEnvironmentInitializer,
      DynamicEnvironmentName,
      /* InsertBefore */ nullptr, llvm::GlobalValue::NotThreadLocal,
      DL.getDefaultGlobalsAddressSpace());
  if (DynamicEnvironmentGV->getType() != DynamicEnvironmentPtr)
    DynamicEnvironmentGV = ConstantExpr::getAddrSpaceCast(
        DynamicEnvironmentGV, DynamicEnvironmentPtr);

  Constant *ConfigurationEnvironmentInitializer = ConstantStruct::get(
      ConfigurationEnvironment, {
                                    UseGenericStateMachineVal,
                                    MayUseNestedParallelismVal,
                                    IsSPMDVal,
                                });
  Constant *KernelEnvironmentInitializer = ConstantStruct::get(
      KernelEnvironment, {
                             ConfigurationEnvironmentInitializer,
                             Ident,
                             DynamicEnvironmentGV,
                         });
  Twine KernelEnvironmentName = KernelName + "_kernel_environment";
  Constant *KernelEnvironmentGV = new GlobalVariable(
      M, KernelEnvironment, /* IsConstant */ true, GlobalValue::ExternalLinkage,
      KernelEnvironmentInitializer, KernelEnvironmentName,
      /* InsertBefore */ nullptr, llvm::GlobalValue::NotThreadLocal,
      DL.getDefaultGlobalsAddressSpace());
  if (KernelEnvironmentGV->getType() != KernelEnvironmentPtr)
    KernelEnvironmentGV = ConstantExpr::getAddrSpaceCast(KernelEnvironmentGV,
                                                         KernelEnvironmentPtr);

  CallInst *ThreadKind = Builder.CreateCall(Fn, {KernelEnvironmentGV});

  Value *ExecUserCode = Builder.CreateICmpEQ(
      ThreadKind, ConstantInt::get(ThreadKind->getType(), -1),
      "exec_user_code");

  // ThreadKind = __kmpc_target_init(...)
  // if (ThreadKind == -1)
  //   user_code
  // else
  //   return;

  auto *UI = Builder.CreateUnreachable();
  BasicBlock *CheckBB = UI->getParent();
  BasicBlock *UserCodeEntryBB = CheckBB->splitBasicBlock(UI, "user_code.entry");

  BasicBlock *WorkerExitBB = BasicBlock::Create(
      CheckBB->getContext(), "worker.exit", CheckBB->getParent());
  Builder.SetInsertPoint(WorkerExitBB);
  Builder.CreateRetVoid();

  auto *CheckBBTI = CheckBB->getTerminator();
  Builder.SetInsertPoint(CheckBBTI);
  Builder.CreateCondBr(ExecUserCode, UI->getParent(), WorkerExitBB);

  CheckBBTI->eraseFromParent();
  UI->eraseFromParent();

  // Continue in the "user_code" block, see diagram above and in
  // openmp/libomptarget/deviceRTLs/common/include/target.h .
  return InsertPointTy(UserCodeEntryBB, UserCodeEntryBB->getFirstInsertionPt());
}

void OpenMPIRBuilder::createTargetDeinit(const LocationDescription &Loc) {
  if (!updateToLocation(Loc))
    return;

  Function *Fn = getOrCreateRuntimeFunctionPtr(
      omp::RuntimeFunction::OMPRTL___kmpc_target_deinit);

  Builder.CreateCall(Fn, {});
}

void OpenMPIRBuilder::setOutlinedTargetRegionFunctionAttributes(
    Function *OutlinedFn, int32_t NumTeams, int32_t NumThreads) {
  if (Config.isTargetDevice()) {
    OutlinedFn->setLinkage(GlobalValue::WeakODRLinkage);
    // TODO: Determine if DSO local can be set to true.
    OutlinedFn->setDSOLocal(false);
    OutlinedFn->setVisibility(GlobalValue::ProtectedVisibility);
    if (Triple(M.getTargetTriple()).isAMDGCN())
      OutlinedFn->setCallingConv(CallingConv::AMDGPU_KERNEL);
  }

  if (NumTeams > 0)
    OutlinedFn->addFnAttr("omp_target_num_teams", std::to_string(NumTeams));
  if (NumThreads > 0)
    OutlinedFn->addFnAttr("omp_target_thread_limit",
                          std::to_string(NumThreads));
}

Constant *OpenMPIRBuilder::createOutlinedFunctionID(Function *OutlinedFn,
                                                    StringRef EntryFnIDName) {
  if (Config.isTargetDevice()) {
    assert(OutlinedFn && "The outlined function must exist if embedded");
    return ConstantExpr::getBitCast(OutlinedFn, Builder.getInt8PtrTy());
  }

  return new GlobalVariable(
      M, Builder.getInt8Ty(), /*isConstant=*/true, GlobalValue::WeakAnyLinkage,
      Constant::getNullValue(Builder.getInt8Ty()), EntryFnIDName);
}

Constant *OpenMPIRBuilder::createTargetRegionEntryAddr(Function *OutlinedFn,
                                                       StringRef EntryFnName) {
  if (OutlinedFn)
    return OutlinedFn;

  assert(!M.getGlobalVariable(EntryFnName, true) &&
         "Named kernel already exists?");
  return new GlobalVariable(
      M, Builder.getInt8Ty(), /*isConstant=*/true, GlobalValue::InternalLinkage,
      Constant::getNullValue(Builder.getInt8Ty()), EntryFnName);
}

void OpenMPIRBuilder::emitTargetRegionFunction(
    TargetRegionEntryInfo &EntryInfo,
    FunctionGenCallback &GenerateFunctionCallback, int32_t NumTeams,
    int32_t NumThreads, bool IsOffloadEntry, Function *&OutlinedFn,
    Constant *&OutlinedFnID) {

  SmallString<64> EntryFnName;
  OffloadInfoManager.getTargetRegionEntryFnName(EntryFnName, EntryInfo);

  OutlinedFn = Config.isTargetDevice() || !Config.openMPOffloadMandatory()
                   ? GenerateFunctionCallback(EntryFnName)
                   : nullptr;

  // If this target outline function is not an offload entry, we don't need to
  // register it. This may be in the case of a false if clause, or if there are
  // no OpenMP targets.
  if (!IsOffloadEntry)
    return;

  std::string EntryFnIDName =
      Config.isTargetDevice()
          ? std::string(EntryFnName)
          : createPlatformSpecificName({EntryFnName, "region_id"});

  OutlinedFnID = registerTargetRegionFunction(
      EntryInfo, OutlinedFn, EntryFnName, EntryFnIDName, NumTeams, NumThreads);
}

Constant *OpenMPIRBuilder::registerTargetRegionFunction(
    TargetRegionEntryInfo &EntryInfo, Function *OutlinedFn,
    StringRef EntryFnName, StringRef EntryFnIDName, int32_t NumTeams,
    int32_t NumThreads) {
  if (OutlinedFn)
    setOutlinedTargetRegionFunctionAttributes(OutlinedFn, NumTeams, NumThreads);
  auto OutlinedFnID = createOutlinedFunctionID(OutlinedFn, EntryFnIDName);
  auto EntryAddr = createTargetRegionEntryAddr(OutlinedFn, EntryFnName);
  OffloadInfoManager.registerTargetRegionEntryInfo(
      EntryInfo, EntryAddr, OutlinedFnID,
      OffloadEntriesInfoManager::OMPTargetRegionEntryTargetRegion);
  return OutlinedFnID;
}

OpenMPIRBuilder::InsertPointTy OpenMPIRBuilder::createTargetData(
    const LocationDescription &Loc, InsertPointTy AllocaIP,
    InsertPointTy CodeGenIP, Value *DeviceID, Value *IfCond,
    TargetDataInfo &Info, GenMapInfoCallbackTy GenMapInfoCB,
    omp::RuntimeFunction *MapperFunc,
    function_ref<InsertPointTy(InsertPointTy CodeGenIP, BodyGenTy BodyGenType)>
        BodyGenCB,
    function_ref<void(unsigned int, Value *)> DeviceAddrCB,
    function_ref<Value *(unsigned int)> CustomMapperCB, Value *SrcLocInfo) {
  if (!updateToLocation(Loc))
    return InsertPointTy();

  Builder.restoreIP(CodeGenIP);
  bool IsStandAlone = !BodyGenCB;
  MapInfosTy *MapInfo;
  // Generate the code for the opening of the data environment. Capture all the
  // arguments of the runtime call by reference because they are used in the
  // closing of the region.
  auto BeginThenGen = [&](InsertPointTy AllocaIP, InsertPointTy CodeGenIP) {
    MapInfo = &GenMapInfoCB(Builder.saveIP());
    emitOffloadingArrays(AllocaIP, Builder.saveIP(), *MapInfo, Info,
                         /*IsNonContiguous=*/true, DeviceAddrCB,
                         CustomMapperCB);

    TargetDataRTArgs RTArgs;
    emitOffloadingArraysArgument(Builder, RTArgs, Info,
                                 !MapInfo->Names.empty());

    // Emit the number of elements in the offloading arrays.
    Value *PointerNum = Builder.getInt32(Info.NumberOfPtrs);

    // Source location for the ident struct
    if (!SrcLocInfo) {
      uint32_t SrcLocStrSize;
      Constant *SrcLocStr = getOrCreateSrcLocStr(Loc, SrcLocStrSize);
      SrcLocInfo = getOrCreateIdent(SrcLocStr, SrcLocStrSize);
    }

    Value *OffloadingArgs[] = {SrcLocInfo,           DeviceID,
                               PointerNum,           RTArgs.BasePointersArray,
                               RTArgs.PointersArray, RTArgs.SizesArray,
                               RTArgs.MapTypesArray, RTArgs.MapNamesArray,
                               RTArgs.MappersArray};

    if (IsStandAlone) {
      assert(MapperFunc && "MapperFunc missing for standalone target data");
      Builder.CreateCall(getOrCreateRuntimeFunctionPtr(*MapperFunc),
                         OffloadingArgs);
    } else {
      Function *BeginMapperFunc = getOrCreateRuntimeFunctionPtr(
          omp::OMPRTL___tgt_target_data_begin_mapper);

      Builder.CreateCall(BeginMapperFunc, OffloadingArgs);

      for (auto DeviceMap : Info.DevicePtrInfoMap) {
        if (isa<AllocaInst>(DeviceMap.second.second)) {
          auto *LI =
              Builder.CreateLoad(Builder.getPtrTy(), DeviceMap.second.first);
          Builder.CreateStore(LI, DeviceMap.second.second);
        }
      }

      // If device pointer privatization is required, emit the body of the
      // region here. It will have to be duplicated: with and without
      // privatization.
      Builder.restoreIP(BodyGenCB(Builder.saveIP(), BodyGenTy::Priv));
    }
  };

  // If we need device pointer privatization, we need to emit the body of the
  // region with no privatization in the 'else' branch of the conditional.
  // Otherwise, we don't have to do anything.
  auto BeginElseGen = [&](InsertPointTy AllocaIP, InsertPointTy CodeGenIP) {
    Builder.restoreIP(BodyGenCB(Builder.saveIP(), BodyGenTy::DupNoPriv));
  };

  // Generate code for the closing of the data region.
  auto EndThenGen = [&](InsertPointTy AllocaIP, InsertPointTy CodeGenIP) {
    TargetDataRTArgs RTArgs;
    emitOffloadingArraysArgument(Builder, RTArgs, Info, !MapInfo->Names.empty(),
                                 /*ForEndCall=*/true);

    // Emit the number of elements in the offloading arrays.
    Value *PointerNum = Builder.getInt32(Info.NumberOfPtrs);

    // Source location for the ident struct
    if (!SrcLocInfo) {
      uint32_t SrcLocStrSize;
      Constant *SrcLocStr = getOrCreateSrcLocStr(Loc, SrcLocStrSize);
      SrcLocInfo = getOrCreateIdent(SrcLocStr, SrcLocStrSize);
    }

    Value *OffloadingArgs[] = {SrcLocInfo,           DeviceID,
                               PointerNum,           RTArgs.BasePointersArray,
                               RTArgs.PointersArray, RTArgs.SizesArray,
                               RTArgs.MapTypesArray, RTArgs.MapNamesArray,
                               RTArgs.MappersArray};
    Function *EndMapperFunc =
        getOrCreateRuntimeFunctionPtr(omp::OMPRTL___tgt_target_data_end_mapper);

    Builder.CreateCall(EndMapperFunc, OffloadingArgs);
  };

  // We don't have to do anything to close the region if the if clause evaluates
  // to false.
  auto EndElseGen = [&](InsertPointTy AllocaIP, InsertPointTy CodeGenIP) {};

  if (BodyGenCB) {
    if (IfCond) {
      emitIfClause(IfCond, BeginThenGen, BeginElseGen, AllocaIP);
    } else {
      BeginThenGen(AllocaIP, Builder.saveIP());
    }

    // If we don't require privatization of device pointers, we emit the body in
    // between the runtime calls. This avoids duplicating the body code.
    Builder.restoreIP(BodyGenCB(Builder.saveIP(), BodyGenTy::NoPriv));

    if (IfCond) {
      emitIfClause(IfCond, EndThenGen, EndElseGen, AllocaIP);
    } else {
      EndThenGen(AllocaIP, Builder.saveIP());
    }
  } else {
    if (IfCond) {
      emitIfClause(IfCond, BeginThenGen, EndElseGen, AllocaIP);
    } else {
      BeginThenGen(AllocaIP, Builder.saveIP());
    }
  }

  return Builder.saveIP();
}

<<<<<<< HEAD
static Value *castInput(IRBuilderBase &Builder, unsigned AddrSpace,
                        Value *Input, Argument &Arg) {
  assert(Input->getType()->isPointerTy() &&
         "Only handling pointer parameters for now");
  auto Addr =
      Builder.CreateAlloca(Type::getInt64Ty(Builder.getContext()), AddrSpace);
  auto AddrAscast =
      Builder.CreatePointerBitCastOrAddrSpaceCast(Addr, Input->getType());
  Builder.CreateStore(&Arg, AddrAscast);
  auto CastAddr = Builder.CreateLoad(
      Type::getInt32Ty(Builder.getContext())->getPointerTo(), AddrAscast);

  return CastAddr;
}

static void emitUsed(StringRef Name, std::vector<llvm::WeakTrackingVH> &List,
                     Type *Int8PtrTy, Module &M) {
  if (List.empty())
    return;

  // Convert List to what ConstantArray needs.
  SmallVector<Constant *, 8> UsedArray;
  UsedArray.resize(List.size());
  for (unsigned i = 0, e = List.size(); i != e; ++i) {
    UsedArray[i] = ConstantExpr::getPointerBitCastOrAddrSpaceCast(
        cast<Constant>(&*List[i]), Int8PtrTy);
  }

  if (UsedArray.empty())
    return;
  ArrayType *ATy = ArrayType::get(Int8PtrTy, UsedArray.size());

  auto *GV =
      new GlobalVariable(M, ATy, false, llvm::GlobalValue::AppendingLinkage,
                         llvm::ConstantArray::get(ATy, UsedArray), Name);

  GV->setSection("llvm.metadata");
}

static void
emitExecutionMode(OpenMPIRBuilder &OMPBuilder, IRBuilderBase &Builder,
                  StringRef FunctionName, bool Mode,
                  std::vector<llvm::WeakTrackingVH> &LLVMCompilerUsed) {
  auto Int8Ty = Type::getInt8Ty(Builder.getContext());
  auto *GVMode = new llvm::GlobalVariable(
      OMPBuilder.M, Int8Ty, /*isConstant=*/true,
      llvm::GlobalValue::WeakAnyLinkage,
      llvm::ConstantInt::get(Int8Ty, Mode ? OMP_TGT_EXEC_MODE_SPMD
                                          : OMP_TGT_EXEC_MODE_GENERIC),
      Twine(FunctionName, "_exec_mode"));
  GVMode->setVisibility(llvm::GlobalVariable::ProtectedVisibility);
  LLVMCompilerUsed.emplace_back(GVMode);
=======
// Copy input from pointer or i64 to the expected argument type.
static Value *copyInput(IRBuilderBase &Builder, unsigned AddrSpace,
                        Value *Input, Argument &Arg) {
  auto Addr = Builder.CreateAlloca(Arg.getType()->isPointerTy()
                                       ? Arg.getType()
                                       : Type::getInt64Ty(Builder.getContext()),
                                   AddrSpace);
  auto AddrAscast =
      Builder.CreatePointerBitCastOrAddrSpaceCast(Addr, Input->getType());
  Builder.CreateStore(&Arg, AddrAscast);
  auto Copy = Builder.CreateLoad(Arg.getType(), AddrAscast);

  return Copy;
>>>>>>> c4bb3e07
}

static Function *
createOutlinedFunction(OpenMPIRBuilder &OMPBuilder, IRBuilderBase &Builder,
                       StringRef FuncName, SmallVectorImpl<Value *> &Inputs,
                       OpenMPIRBuilder::TargetBodyGenCallbackTy &CBFunc) {
  SmallVector<Type *> ParameterTypes;
  if (OMPBuilder.Config.isTargetDevice()) {
<<<<<<< HEAD
    // All parameters are passed as i64
    ParameterTypes.assign(Inputs.size(),
                          Type::getInt64Ty(Builder.getContext()));
=======
    // All parameters to target devices are passed as pointers
    // or i64. This assumes 64-bit address spaces/pointers.
    for (auto &Arg : Inputs)
      ParameterTypes.push_back(Arg->getType()->isPointerTy()
                                   ? Arg->getType()
                                   : Type::getInt64Ty(Builder.getContext()));
>>>>>>> c4bb3e07
  } else {
    for (auto &Arg : Inputs)
      ParameterTypes.push_back(Arg->getType());
  }

  auto FuncType = FunctionType::get(Builder.getVoidTy(), ParameterTypes,
                                    /*isVarArg*/ false);
  auto Func = Function::Create(FuncType, GlobalValue::InternalLinkage, FuncName,
                               Builder.GetInsertBlock()->getModule());

  if (OMPBuilder.Config.isTargetDevice()) {
    std::vector<llvm::WeakTrackingVH> LLVMCompilerUsed;
    emitExecutionMode(OMPBuilder, Builder, FuncName, false, LLVMCompilerUsed);
    Type *Int8PtrTy = Type::getInt8Ty(Builder.getContext())->getPointerTo();
    emitUsed("llvm.compiler.used", LLVMCompilerUsed, Int8PtrTy, OMPBuilder.M);
  }
  // Save insert point.
  auto OldInsertPoint = Builder.saveIP();

  // Generate the region into the function.
  BasicBlock *EntryBB = BasicBlock::Create(Builder.getContext(), "entry", Func);
  Builder.SetInsertPoint(EntryBB);

  // Insert target init call in the device compilation pass.
  if (OMPBuilder.Config.isTargetDevice())
    Builder.restoreIP(OMPBuilder.createTargetInit(Builder, /*IsSPMD*/ false));

  BasicBlock *UserCodeEntryBB = Builder.GetInsertBlock();

  // Insert target deinit call in the device compilation pass.
  Builder.restoreIP(CBFunc(Builder.saveIP(), Builder.saveIP()));
  if (OMPBuilder.Config.isTargetDevice())
    OMPBuilder.createTargetDeinit(Builder);

  // Insert return instruction.
  Builder.CreateRetVoid();

  Builder.SetInsertPoint(&Func->getEntryBlock(),
                         Func->getEntryBlock().getFirstNonPHIOrDbgOrAlloca());

  // Rewrite uses of input valus to parameters.
  Builder.SetInsertPoint(UserCodeEntryBB->getFirstNonPHIOrDbg());
  for (auto InArg : zip(Inputs, Func->args())) {
    Value *Input = std::get<0>(InArg);
    Argument &Arg = std::get<1>(InArg);

<<<<<<< HEAD
    Value *CastInput =
        OMPBuilder.Config.isTargetDevice()
            ? castInput(Builder,
=======
    Value *InputCopy =
        OMPBuilder.Config.isTargetDevice()
            ? copyInput(Builder,
>>>>>>> c4bb3e07
                        OMPBuilder.M.getDataLayout().getAllocaAddrSpace(),
                        Input, Arg)
            : &Arg;

    // Collect all the instructions
    assert(CastInput->getType()->isPointerTy() && "Not Pointer Type");
    for (User *User : make_early_inc_range(Input->users()))
      if (auto Instr = dyn_cast<Instruction>(User))
        if (Instr->getFunction() == Func)
<<<<<<< HEAD
          Instr->replaceUsesOfWith(Input, CastInput);
=======
          Instr->replaceUsesOfWith(Input, InputCopy);
>>>>>>> c4bb3e07
  }

  // Restore insert point.
  Builder.restoreIP(OldInsertPoint);

  return Func;
}

static void
emitTargetOutlinedFunction(OpenMPIRBuilder &OMPBuilder, IRBuilderBase &Builder,
                           TargetRegionEntryInfo &EntryInfo,
                           Function *&OutlinedFn, Constant *&OutlinedFnID,
                           int32_t NumTeams, int32_t NumThreads,
                           SmallVectorImpl<Value *> &Inputs,
                           OpenMPIRBuilder::TargetBodyGenCallbackTy &CBFunc,
                           OpenMPIRBuilder::InsertPointTy AllocaIP) {

  OpenMPIRBuilder::FunctionGenCallback &&GenerateOutlinedFunction =
      [&OMPBuilder, &Builder, &Inputs, &CBFunc,
       &AllocaIP](StringRef EntryFnName) {
        return createOutlinedFunction(OMPBuilder, Builder, EntryFnName, Inputs,
                                      CBFunc);
      };

  OMPBuilder.emitTargetRegionFunction(EntryInfo, GenerateOutlinedFunction,
                                      NumTeams, NumThreads, true, OutlinedFn,
                                      OutlinedFnID);
}

static void emitTargetCall(OpenMPIRBuilder &OMPBuilder, IRBuilderBase &Builder,
                           OpenMPIRBuilder::InsertPointTy AllocaIP,
                           Function *OutlinedFn, Constant *OutlinedFnID,
                           int32_t NumTeams, int32_t NumThreads,
                           SmallVectorImpl<Value *> &Args,
                           OpenMPIRBuilder::GenMapInfoCallbackTy GenMapInfoCB) {

  llvm::OpenMPIRBuilder::TargetDataInfo Info(
      /*RequiresDevicePointerInfo=*/false,
      /*SeparateBeginEndCalls=*/true);

  auto MapInfo = GenMapInfoCB(Builder.saveIP());
  OMPBuilder.emitOffloadingArrays(AllocaIP, Builder.saveIP(), MapInfo, Info,
                                  /*IsNonContiguous=*/true);

  OpenMPIRBuilder::TargetDataRTArgs RTArgs;
  OMPBuilder.emitOffloadingArraysArgument(Builder, RTArgs, Info);

  //  emitKernelLaunch
  auto &&emitTargetCallFallbackCB =
      [&](OpenMPIRBuilder::InsertPointTy IP) -> OpenMPIRBuilder::InsertPointTy {
    Builder.restoreIP(IP);
    Builder.CreateCall(OutlinedFn, Args);
    return Builder.saveIP();
  };

  unsigned NumTargetItems = MapInfo.BasePointers.size();
  llvm::Value *DeviceID = Builder.getInt64(OMP_DEVICEID_UNDEF);
  llvm::Value *NumTeamsVal = Builder.getInt32(NumTeams);
  llvm::Value *NumThreadsVal = Builder.getInt32(NumThreads);
  uint32_t SrcLocStrSize;
  llvm::Constant *SrcLocStr =
      OMPBuilder.getOrCreateDefaultSrcLocStr(SrcLocStrSize);
  llvm::Value *RTLoc = OMPBuilder.getOrCreateIdent(SrcLocStr, SrcLocStrSize,
                                                   llvm::omp::IdentFlag(0), 0);
  llvm::Value *NumIterations = Builder.getInt64(0);
  llvm::Value *DynCGGroupMem = Builder.getInt32(0);

  bool HasNoWait = false;

  OpenMPIRBuilder::TargetKernelArgs KArgs(NumTargetItems, RTArgs, NumIterations,
                                          NumTeamsVal, NumThreadsVal,
                                          DynCGGroupMem, HasNoWait);

  Builder.restoreIP(OMPBuilder.emitKernelLaunch(
      Builder, OutlinedFn, OutlinedFnID, emitTargetCallFallbackCB, KArgs,
      DeviceID, RTLoc, AllocaIP));
}

OpenMPIRBuilder::InsertPointTy OpenMPIRBuilder::createTarget(
    const LocationDescription &Loc, OpenMPIRBuilder::InsertPointTy AllocaIP,
    OpenMPIRBuilder::InsertPointTy CodeGenIP, TargetRegionEntryInfo &EntryInfo,
    int32_t NumTeams, int32_t NumThreads, SmallVectorImpl<Value *> &Args,
    GenMapInfoCallbackTy GenMapInfoCB, TargetBodyGenCallbackTy CBFunc) {
  if (!updateToLocation(Loc))
    return InsertPointTy();

  Builder.restoreIP(CodeGenIP);

  Function *OutlinedFn;
  Constant *OutlinedFnID;
  emitTargetOutlinedFunction(*this, Builder, EntryInfo, OutlinedFn,
                             OutlinedFnID, NumTeams, NumThreads, Args, CBFunc,
                             AllocaIP);
  if (!Config.isTargetDevice())
    emitTargetCall(*this, Builder, AllocaIP, OutlinedFn, OutlinedFnID, NumTeams,
                   NumThreads, Args, GenMapInfoCB);

  return Builder.saveIP();
}

std::string OpenMPIRBuilder::getNameWithSeparators(ArrayRef<StringRef> Parts,
                                                   StringRef FirstSeparator,
                                                   StringRef Separator) {
  SmallString<128> Buffer;
  llvm::raw_svector_ostream OS(Buffer);
  StringRef Sep = FirstSeparator;
  for (StringRef Part : Parts) {
    OS << Sep << Part;
    Sep = Separator;
  }
  return OS.str().str();
}

std::string
OpenMPIRBuilder::createPlatformSpecificName(ArrayRef<StringRef> Parts) const {
  return OpenMPIRBuilder::getNameWithSeparators(Parts, Config.firstSeparator(),
                                                Config.separator());
}

GlobalVariable *
OpenMPIRBuilder::getOrCreateInternalVariable(Type *Ty, const StringRef &Name,
                                             unsigned AddressSpace) {
  auto &Elem = *InternalVars.try_emplace(Name, nullptr).first;
  if (Elem.second) {
    assert(Elem.second->getValueType() == Ty &&
           "OMP internal variable has different type than requested");
  } else {
    // TODO: investigate the appropriate linkage type used for the global
    // variable for possibly changing that to internal or private, or maybe
    // create different versions of the function for different OMP internal
    // variables.
    auto *GV = new GlobalVariable(
        M, Ty, /*IsConstant=*/false, GlobalValue::CommonLinkage,
        Constant::getNullValue(Ty), Elem.first(),
        /*InsertBefore=*/nullptr, GlobalValue::NotThreadLocal, AddressSpace);
    GV->setAlignment(M.getDataLayout().getABITypeAlign(Ty));
    Elem.second = GV;
  }

  return Elem.second;
}

Value *OpenMPIRBuilder::getOMPCriticalRegionLock(StringRef CriticalName) {
  std::string Prefix = Twine("gomp_critical_user_", CriticalName).str();
  std::string Name = getNameWithSeparators({Prefix, "var"}, ".", ".");
  return getOrCreateInternalVariable(KmpCriticalNameTy, Name);
}

Value *OpenMPIRBuilder::getSizeInBytes(Value *BasePtr) {
  LLVMContext &Ctx = Builder.getContext();
  Value *Null =
      Constant::getNullValue(PointerType::getUnqual(BasePtr->getContext()));
  Value *SizeGep =
      Builder.CreateGEP(BasePtr->getType(), Null, Builder.getInt32(1));
  Value *SizePtrToInt = Builder.CreatePtrToInt(SizeGep, Type::getInt64Ty(Ctx));
  return SizePtrToInt;
}

GlobalVariable *
OpenMPIRBuilder::createOffloadMaptypes(SmallVectorImpl<uint64_t> &Mappings,
                                       std::string VarName) {
  llvm::Constant *MaptypesArrayInit =
      llvm::ConstantDataArray::get(M.getContext(), Mappings);
  auto *MaptypesArrayGlobal = new llvm::GlobalVariable(
      M, MaptypesArrayInit->getType(),
      /*isConstant=*/true, llvm::GlobalValue::PrivateLinkage, MaptypesArrayInit,
      VarName);
  MaptypesArrayGlobal->setUnnamedAddr(llvm::GlobalValue::UnnamedAddr::Global);
  return MaptypesArrayGlobal;
}

void OpenMPIRBuilder::createMapperAllocas(const LocationDescription &Loc,
                                          InsertPointTy AllocaIP,
                                          unsigned NumOperands,
                                          struct MapperAllocas &MapperAllocas) {
  if (!updateToLocation(Loc))
    return;

  auto *ArrI8PtrTy = ArrayType::get(Int8Ptr, NumOperands);
  auto *ArrI64Ty = ArrayType::get(Int64, NumOperands);
  Builder.restoreIP(AllocaIP);
  AllocaInst *ArgsBase = Builder.CreateAlloca(
      ArrI8PtrTy, /* ArraySize = */ nullptr, ".offload_baseptrs");
  AllocaInst *Args = Builder.CreateAlloca(ArrI8PtrTy, /* ArraySize = */ nullptr,
                                          ".offload_ptrs");
  AllocaInst *ArgSizes = Builder.CreateAlloca(
      ArrI64Ty, /* ArraySize = */ nullptr, ".offload_sizes");
  Builder.restoreIP(Loc.IP);
  MapperAllocas.ArgsBase = ArgsBase;
  MapperAllocas.Args = Args;
  MapperAllocas.ArgSizes = ArgSizes;
}

void OpenMPIRBuilder::emitMapperCall(const LocationDescription &Loc,
                                     Function *MapperFunc, Value *SrcLocInfo,
                                     Value *MaptypesArg, Value *MapnamesArg,
                                     struct MapperAllocas &MapperAllocas,
                                     int64_t DeviceID, unsigned NumOperands) {
  if (!updateToLocation(Loc))
    return;

  auto *ArrI8PtrTy = ArrayType::get(Int8Ptr, NumOperands);
  auto *ArrI64Ty = ArrayType::get(Int64, NumOperands);
  Value *ArgsBaseGEP =
      Builder.CreateInBoundsGEP(ArrI8PtrTy, MapperAllocas.ArgsBase,
                                {Builder.getInt32(0), Builder.getInt32(0)});
  Value *ArgsGEP =
      Builder.CreateInBoundsGEP(ArrI8PtrTy, MapperAllocas.Args,
                                {Builder.getInt32(0), Builder.getInt32(0)});
  Value *ArgSizesGEP =
      Builder.CreateInBoundsGEP(ArrI64Ty, MapperAllocas.ArgSizes,
                                {Builder.getInt32(0), Builder.getInt32(0)});
  Value *NullPtr =
      Constant::getNullValue(PointerType::getUnqual(Int8Ptr->getContext()));
  Builder.CreateCall(MapperFunc,
                     {SrcLocInfo, Builder.getInt64(DeviceID),
                      Builder.getInt32(NumOperands), ArgsBaseGEP, ArgsGEP,
                      ArgSizesGEP, MaptypesArg, MapnamesArg, NullPtr});
}

void OpenMPIRBuilder::emitOffloadingArraysArgument(IRBuilderBase &Builder,
                                                   TargetDataRTArgs &RTArgs,
                                                   TargetDataInfo &Info,
                                                   bool EmitDebug,
                                                   bool ForEndCall) {
  assert((!ForEndCall || Info.separateBeginEndCalls()) &&
         "expected region end call to runtime only when end call is separate");
  auto UnqualPtrTy = PointerType::getUnqual(M.getContext());
  auto VoidPtrTy = UnqualPtrTy;
  auto VoidPtrPtrTy = UnqualPtrTy;
  auto Int64Ty = Type::getInt64Ty(M.getContext());
  auto Int64PtrTy = UnqualPtrTy;

  if (!Info.NumberOfPtrs) {
    RTArgs.BasePointersArray = ConstantPointerNull::get(VoidPtrPtrTy);
    RTArgs.PointersArray = ConstantPointerNull::get(VoidPtrPtrTy);
    RTArgs.SizesArray = ConstantPointerNull::get(Int64PtrTy);
    RTArgs.MapTypesArray = ConstantPointerNull::get(Int64PtrTy);
    RTArgs.MapNamesArray = ConstantPointerNull::get(VoidPtrPtrTy);
    RTArgs.MappersArray = ConstantPointerNull::get(VoidPtrPtrTy);
    return;
  }

  RTArgs.BasePointersArray = Builder.CreateConstInBoundsGEP2_32(
      ArrayType::get(VoidPtrTy, Info.NumberOfPtrs),
      Info.RTArgs.BasePointersArray,
      /*Idx0=*/0, /*Idx1=*/0);
  RTArgs.PointersArray = Builder.CreateConstInBoundsGEP2_32(
      ArrayType::get(VoidPtrTy, Info.NumberOfPtrs), Info.RTArgs.PointersArray,
      /*Idx0=*/0,
      /*Idx1=*/0);
  RTArgs.SizesArray = Builder.CreateConstInBoundsGEP2_32(
      ArrayType::get(Int64Ty, Info.NumberOfPtrs), Info.RTArgs.SizesArray,
      /*Idx0=*/0, /*Idx1=*/0);
  RTArgs.MapTypesArray = Builder.CreateConstInBoundsGEP2_32(
      ArrayType::get(Int64Ty, Info.NumberOfPtrs),
      ForEndCall && Info.RTArgs.MapTypesArrayEnd ? Info.RTArgs.MapTypesArrayEnd
                                                 : Info.RTArgs.MapTypesArray,
      /*Idx0=*/0,
      /*Idx1=*/0);

  // Only emit the mapper information arrays if debug information is
  // requested.
  if (!EmitDebug)
    RTArgs.MapNamesArray = ConstantPointerNull::get(VoidPtrPtrTy);
  else
    RTArgs.MapNamesArray = Builder.CreateConstInBoundsGEP2_32(
        ArrayType::get(VoidPtrTy, Info.NumberOfPtrs), Info.RTArgs.MapNamesArray,
        /*Idx0=*/0,
        /*Idx1=*/0);
  // If there is no user-defined mapper, set the mapper array to nullptr to
  // avoid an unnecessary data privatization
  if (!Info.HasMapper)
    RTArgs.MappersArray = ConstantPointerNull::get(VoidPtrPtrTy);
  else
    RTArgs.MappersArray =
        Builder.CreatePointerCast(Info.RTArgs.MappersArray, VoidPtrPtrTy);
}

void OpenMPIRBuilder::emitNonContiguousDescriptor(InsertPointTy AllocaIP,
                                                  InsertPointTy CodeGenIP,
                                                  MapInfosTy &CombinedInfo,
                                                  TargetDataInfo &Info) {
  MapInfosTy::StructNonContiguousInfo &NonContigInfo =
      CombinedInfo.NonContigInfo;

  // Build an array of struct descriptor_dim and then assign it to
  // offload_args.
  //
  // struct descriptor_dim {
  //  uint64_t offset;
  //  uint64_t count;
  //  uint64_t stride
  // };
  Type *Int64Ty = Builder.getInt64Ty();
  StructType *DimTy = StructType::create(
      M.getContext(), ArrayRef<Type *>({Int64Ty, Int64Ty, Int64Ty}),
      "struct.descriptor_dim");

  enum { OffsetFD = 0, CountFD, StrideFD };
  // We need two index variable here since the size of "Dims" is the same as
  // the size of Components, however, the size of offset, count, and stride is
  // equal to the size of base declaration that is non-contiguous.
  for (unsigned I = 0, L = 0, E = NonContigInfo.Dims.size(); I < E; ++I) {
    // Skip emitting ir if dimension size is 1 since it cannot be
    // non-contiguous.
    if (NonContigInfo.Dims[I] == 1)
      continue;
    Builder.restoreIP(AllocaIP);
    ArrayType *ArrayTy = ArrayType::get(DimTy, NonContigInfo.Dims[I]);
    AllocaInst *DimsAddr =
        Builder.CreateAlloca(ArrayTy, /* ArraySize = */ nullptr, "dims");
    Builder.restoreIP(CodeGenIP);
    for (unsigned II = 0, EE = NonContigInfo.Dims[I]; II < EE; ++II) {
      unsigned RevIdx = EE - II - 1;
      Value *DimsLVal = Builder.CreateInBoundsGEP(
          DimsAddr->getAllocatedType(), DimsAddr,
          {Builder.getInt64(0), Builder.getInt64(II)});
      // Offset
      Value *OffsetLVal = Builder.CreateStructGEP(DimTy, DimsLVal, OffsetFD);
      Builder.CreateAlignedStore(
          NonContigInfo.Offsets[L][RevIdx], OffsetLVal,
          M.getDataLayout().getPrefTypeAlign(OffsetLVal->getType()));
      // Count
      Value *CountLVal = Builder.CreateStructGEP(DimTy, DimsLVal, CountFD);
      Builder.CreateAlignedStore(
          NonContigInfo.Counts[L][RevIdx], CountLVal,
          M.getDataLayout().getPrefTypeAlign(CountLVal->getType()));
      // Stride
      Value *StrideLVal = Builder.CreateStructGEP(DimTy, DimsLVal, StrideFD);
      Builder.CreateAlignedStore(
          NonContigInfo.Strides[L][RevIdx], StrideLVal,
          M.getDataLayout().getPrefTypeAlign(CountLVal->getType()));
    }
    // args[I] = &dims
    Builder.restoreIP(CodeGenIP);
    Value *DAddr = Builder.CreatePointerBitCastOrAddrSpaceCast(
        DimsAddr, Builder.getInt8PtrTy());
    Value *P = Builder.CreateConstInBoundsGEP2_32(
        ArrayType::get(Builder.getInt8PtrTy(), Info.NumberOfPtrs),
        Info.RTArgs.PointersArray, 0, I);
    Builder.CreateAlignedStore(
        DAddr, P, M.getDataLayout().getPrefTypeAlign(Builder.getInt8PtrTy()));
    ++L;
  }
}

void OpenMPIRBuilder::emitOffloadingArrays(
    InsertPointTy AllocaIP, InsertPointTy CodeGenIP, MapInfosTy &CombinedInfo,
    TargetDataInfo &Info, bool IsNonContiguous,
    function_ref<void(unsigned int, Value *)> DeviceAddrCB,
    function_ref<Value *(unsigned int)> CustomMapperCB) {

  // Reset the array information.
  Info.clearArrayInfo();
  Info.NumberOfPtrs = CombinedInfo.BasePointers.size();

  if (Info.NumberOfPtrs == 0)
    return;

  Builder.restoreIP(AllocaIP);
  // Detect if we have any capture size requiring runtime evaluation of the
  // size so that a constant array could be eventually used.
  ArrayType *PointerArrayType =
      ArrayType::get(Builder.getInt8PtrTy(), Info.NumberOfPtrs);

  Info.RTArgs.BasePointersArray = Builder.CreateAlloca(
      PointerArrayType, /* ArraySize = */ nullptr, ".offload_baseptrs");

  Info.RTArgs.PointersArray = Builder.CreateAlloca(
      PointerArrayType, /* ArraySize = */ nullptr, ".offload_ptrs");
  AllocaInst *MappersArray = Builder.CreateAlloca(
      PointerArrayType, /* ArraySize = */ nullptr, ".offload_mappers");
  Info.RTArgs.MappersArray = MappersArray;

  // If we don't have any VLA types or other types that require runtime
  // evaluation, we can use a constant array for the map sizes, otherwise we
  // need to fill up the arrays as we do for the pointers.
  Type *Int64Ty = Builder.getInt64Ty();
  SmallVector<Constant *> ConstSizes(CombinedInfo.Sizes.size(),
                                     ConstantInt::get(Int64Ty, 0));
  SmallBitVector RuntimeSizes(CombinedInfo.Sizes.size());
  for (unsigned I = 0, E = CombinedInfo.Sizes.size(); I < E; ++I) {
    if (auto *CI = dyn_cast<Constant>(CombinedInfo.Sizes[I])) {
      if (!isa<ConstantExpr>(CI) && !isa<GlobalValue>(CI)) {
        if (IsNonContiguous &&
            static_cast<std::underlying_type_t<OpenMPOffloadMappingFlags>>(
                CombinedInfo.Types[I] &
                OpenMPOffloadMappingFlags::OMP_MAP_NON_CONTIG))
          ConstSizes[I] = ConstantInt::get(Int64Ty,
                                           CombinedInfo.NonContigInfo.Dims[I]);
        else
          ConstSizes[I] = CI;
        continue;
      }
    }
    RuntimeSizes.set(I);
  }

  if (RuntimeSizes.all()) {
    ArrayType *SizeArrayType = ArrayType::get(Int64Ty, Info.NumberOfPtrs);
    Info.RTArgs.SizesArray = Builder.CreateAlloca(
        SizeArrayType, /* ArraySize = */ nullptr, ".offload_sizes");
    Builder.restoreIP(CodeGenIP);
  } else {
    auto *SizesArrayInit = ConstantArray::get(
        ArrayType::get(Int64Ty, ConstSizes.size()), ConstSizes);
    std::string Name = createPlatformSpecificName({"offload_sizes"});
    auto *SizesArrayGbl =
        new GlobalVariable(M, SizesArrayInit->getType(), /*isConstant=*/true,
                           GlobalValue::PrivateLinkage, SizesArrayInit, Name);
    SizesArrayGbl->setUnnamedAddr(GlobalValue::UnnamedAddr::Global);

    if (!RuntimeSizes.any()) {
      Info.RTArgs.SizesArray = SizesArrayGbl;
    } else {
      unsigned IndexSize = M.getDataLayout().getIndexSizeInBits(0);
      Align OffloadSizeAlign = M.getDataLayout().getABIIntegerTypeAlignment(64);
      ArrayType *SizeArrayType = ArrayType::get(Int64Ty, Info.NumberOfPtrs);
      AllocaInst *Buffer = Builder.CreateAlloca(
          SizeArrayType, /* ArraySize = */ nullptr, ".offload_sizes");
      Buffer->setAlignment(OffloadSizeAlign);
      Builder.restoreIP(CodeGenIP);
      Builder.CreateMemCpy(
          Buffer, M.getDataLayout().getPrefTypeAlign(Buffer->getType()),
          SizesArrayGbl, OffloadSizeAlign,
          Builder.getIntN(
              IndexSize,
              Buffer->getAllocationSize(M.getDataLayout())->getFixedValue()));

      Info.RTArgs.SizesArray = Buffer;
    }
    Builder.restoreIP(CodeGenIP);
  }

  // The map types are always constant so we don't need to generate code to
  // fill arrays. Instead, we create an array constant.
  SmallVector<uint64_t, 4> Mapping;
  for (auto mapFlag : CombinedInfo.Types)
    Mapping.push_back(
        static_cast<std::underlying_type_t<OpenMPOffloadMappingFlags>>(
            mapFlag));
  std::string MaptypesName = createPlatformSpecificName({"offload_maptypes"});
  auto *MapTypesArrayGbl = createOffloadMaptypes(Mapping, MaptypesName);
  Info.RTArgs.MapTypesArray = MapTypesArrayGbl;

  // The information types are only built if provided.
  if (!CombinedInfo.Names.empty()) {
    std::string MapnamesName = createPlatformSpecificName({"offload_mapnames"});
    auto *MapNamesArrayGbl =
        createOffloadMapnames(CombinedInfo.Names, MapnamesName);
    Info.RTArgs.MapNamesArray = MapNamesArrayGbl;
  } else {
    Info.RTArgs.MapNamesArray = Constant::getNullValue(
        PointerType::getUnqual(Builder.getContext()));
  }

  // If there's a present map type modifier, it must not be applied to the end
  // of a region, so generate a separate map type array in that case.
  if (Info.separateBeginEndCalls()) {
    bool EndMapTypesDiffer = false;
    for (uint64_t &Type : Mapping) {
      if (Type & static_cast<std::underlying_type_t<OpenMPOffloadMappingFlags>>(
                     OpenMPOffloadMappingFlags::OMP_MAP_PRESENT)) {
        Type &= ~static_cast<std::underlying_type_t<OpenMPOffloadMappingFlags>>(
            OpenMPOffloadMappingFlags::OMP_MAP_PRESENT);
        EndMapTypesDiffer = true;
      }
    }
    if (EndMapTypesDiffer) {
      MapTypesArrayGbl = createOffloadMaptypes(Mapping, MaptypesName);
      Info.RTArgs.MapTypesArrayEnd = MapTypesArrayGbl;
    }
  }

  PointerType *PtrTy = Builder.getPtrTy();
  for (unsigned I = 0; I < Info.NumberOfPtrs; ++I) {
    Value *BPVal = CombinedInfo.BasePointers[I];
    Value *BP = Builder.CreateConstInBoundsGEP2_32(
        ArrayType::get(PtrTy, Info.NumberOfPtrs),
        Info.RTArgs.BasePointersArray, 0, I);
    Builder.CreateAlignedStore(
        BPVal, BP, M.getDataLayout().getPrefTypeAlign(PtrTy));

    if (Info.requiresDevicePointerInfo()) {
      if (CombinedInfo.DevicePointers[I] == DeviceInfoTy::Pointer) {
        CodeGenIP = Builder.saveIP();
        Builder.restoreIP(AllocaIP);
        Info.DevicePtrInfoMap[BPVal] = {BP, Builder.CreateAlloca(PtrTy)};
        Builder.restoreIP(CodeGenIP);
        assert(DeviceAddrCB &&
               "DeviceAddrCB missing for DevicePtr code generation");
        DeviceAddrCB(I, Info.DevicePtrInfoMap[BPVal].second);
      } else if (CombinedInfo.DevicePointers[I] == DeviceInfoTy::Address) {
        Info.DevicePtrInfoMap[BPVal] = {BP, BP};
        assert(DeviceAddrCB &&
               "DeviceAddrCB missing for DevicePtr code generation");
        DeviceAddrCB(I, BP);
      }
    }

    Value *PVal = CombinedInfo.Pointers[I];
    Value *P = Builder.CreateConstInBoundsGEP2_32(
        ArrayType::get(PtrTy, Info.NumberOfPtrs),
        Info.RTArgs.PointersArray, 0, I);
    // TODO: Check alignment correct.
    Builder.CreateAlignedStore(
        PVal, P, M.getDataLayout().getPrefTypeAlign(PtrTy));

    if (RuntimeSizes.test(I)) {
      Value *S = Builder.CreateConstInBoundsGEP2_32(
          ArrayType::get(Int64Ty, Info.NumberOfPtrs), Info.RTArgs.SizesArray,
          /*Idx0=*/0,
          /*Idx1=*/I);
      Builder.CreateAlignedStore(
          Builder.CreateIntCast(CombinedInfo.Sizes[I], Int64Ty,
                                /*isSigned=*/true),
          S, M.getDataLayout().getPrefTypeAlign(PtrTy));
    }
    // Fill up the mapper array.
    unsigned IndexSize = M.getDataLayout().getIndexSizeInBits(0);
    Value *MFunc = ConstantPointerNull::get(PtrTy);
    if (CustomMapperCB)
      if (Value *CustomMFunc = CustomMapperCB(I))
        MFunc = Builder.CreatePointerCast(CustomMFunc, PtrTy);
    Value *MAddr = Builder.CreateInBoundsGEP(
        MappersArray->getAllocatedType(), MappersArray,
        {Builder.getIntN(IndexSize, 0), Builder.getIntN(IndexSize, I)});
    Builder.CreateAlignedStore(
        MFunc, MAddr, M.getDataLayout().getPrefTypeAlign(MAddr->getType()));
  }

  if (!IsNonContiguous || CombinedInfo.NonContigInfo.Offsets.empty() ||
      Info.NumberOfPtrs == 0)
    return;
  emitNonContiguousDescriptor(AllocaIP, CodeGenIP, CombinedInfo, Info);
}

void OpenMPIRBuilder::emitBranch(BasicBlock *Target) {
  BasicBlock *CurBB = Builder.GetInsertBlock();

  if (!CurBB || CurBB->getTerminator()) {
    // If there is no insert point or the previous block is already
    // terminated, don't touch it.
  } else {
    // Otherwise, create a fall-through branch.
    Builder.CreateBr(Target);
  }

  Builder.ClearInsertionPoint();
}

void OpenMPIRBuilder::emitBlock(BasicBlock *BB, Function *CurFn,
                                bool IsFinished) {
  BasicBlock *CurBB = Builder.GetInsertBlock();

  // Fall out of the current block (if necessary).
  emitBranch(BB);

  if (IsFinished && BB->use_empty()) {
    BB->eraseFromParent();
    return;
  }

  // Place the block after the current block, if possible, or else at
  // the end of the function.
  if (CurBB && CurBB->getParent())
    CurFn->insert(std::next(CurBB->getIterator()), BB);
  else
    CurFn->insert(CurFn->end(), BB);
  Builder.SetInsertPoint(BB);
}

void OpenMPIRBuilder::emitIfClause(Value *Cond, BodyGenCallbackTy ThenGen,
                                   BodyGenCallbackTy ElseGen,
                                   InsertPointTy AllocaIP) {
  // If the condition constant folds and can be elided, try to avoid emitting
  // the condition and the dead arm of the if/else.
  if (auto *CI = dyn_cast<ConstantInt>(Cond)) {
    auto CondConstant = CI->getSExtValue();
    if (CondConstant)
      ThenGen(AllocaIP, Builder.saveIP());
    else
      ElseGen(AllocaIP, Builder.saveIP());
    return;
  }

  Function *CurFn = Builder.GetInsertBlock()->getParent();

  // Otherwise, the condition did not fold, or we couldn't elide it.  Just
  // emit the conditional branch.
  BasicBlock *ThenBlock = BasicBlock::Create(M.getContext(), "omp_if.then");
  BasicBlock *ElseBlock = BasicBlock::Create(M.getContext(), "omp_if.else");
  BasicBlock *ContBlock = BasicBlock::Create(M.getContext(), "omp_if.end");
  Builder.CreateCondBr(Cond, ThenBlock, ElseBlock);
  // Emit the 'then' code.
  emitBlock(ThenBlock, CurFn);
  ThenGen(AllocaIP, Builder.saveIP());
  emitBranch(ContBlock);
  // Emit the 'else' code if present.
  // There is no need to emit line number for unconditional branch.
  emitBlock(ElseBlock, CurFn);
  ElseGen(AllocaIP, Builder.saveIP());
  // There is no need to emit line number for unconditional branch.
  emitBranch(ContBlock);
  // Emit the continuation block for code after the if.
  emitBlock(ContBlock, CurFn, /*IsFinished=*/true);
}

bool OpenMPIRBuilder::checkAndEmitFlushAfterAtomic(
    const LocationDescription &Loc, llvm::AtomicOrdering AO, AtomicKind AK) {
  assert(!(AO == AtomicOrdering::NotAtomic ||
           AO == llvm::AtomicOrdering::Unordered) &&
         "Unexpected Atomic Ordering.");

  bool Flush = false;
  llvm::AtomicOrdering FlushAO = AtomicOrdering::Monotonic;

  switch (AK) {
  case Read:
    if (AO == AtomicOrdering::Acquire || AO == AtomicOrdering::AcquireRelease ||
        AO == AtomicOrdering::SequentiallyConsistent) {
      FlushAO = AtomicOrdering::Acquire;
      Flush = true;
    }
    break;
  case Write:
  case Compare:
  case Update:
    if (AO == AtomicOrdering::Release || AO == AtomicOrdering::AcquireRelease ||
        AO == AtomicOrdering::SequentiallyConsistent) {
      FlushAO = AtomicOrdering::Release;
      Flush = true;
    }
    break;
  case Capture:
    switch (AO) {
    case AtomicOrdering::Acquire:
      FlushAO = AtomicOrdering::Acquire;
      Flush = true;
      break;
    case AtomicOrdering::Release:
      FlushAO = AtomicOrdering::Release;
      Flush = true;
      break;
    case AtomicOrdering::AcquireRelease:
    case AtomicOrdering::SequentiallyConsistent:
      FlushAO = AtomicOrdering::AcquireRelease;
      Flush = true;
      break;
    default:
      // do nothing - leave silently.
      break;
    }
  }

  if (Flush) {
    // Currently Flush RT call still doesn't take memory_ordering, so for when
    // that happens, this tries to do the resolution of which atomic ordering
    // to use with but issue the flush call
    // TODO: pass `FlushAO` after memory ordering support is added
    (void)FlushAO;
    emitFlush(Loc);
  }

  // for AO == AtomicOrdering::Monotonic and  all other case combinations
  // do nothing
  return Flush;
}

OpenMPIRBuilder::InsertPointTy
OpenMPIRBuilder::createAtomicRead(const LocationDescription &Loc,
                                  AtomicOpValue &X, AtomicOpValue &V,
                                  AtomicOrdering AO) {
  if (!updateToLocation(Loc))
    return Loc.IP;

  assert(X.Var->getType()->isPointerTy() &&
         "OMP Atomic expects a pointer to target memory");
  Type *XElemTy = X.ElemTy;
  assert((XElemTy->isFloatingPointTy() || XElemTy->isIntegerTy() ||
          XElemTy->isPointerTy()) &&
         "OMP atomic read expected a scalar type");

  Value *XRead = nullptr;

  if (XElemTy->isIntegerTy()) {
    LoadInst *XLD =
        Builder.CreateLoad(XElemTy, X.Var, X.IsVolatile, "omp.atomic.read");
    XLD->setAtomic(AO);
    XRead = cast<Value>(XLD);
  } else {
    // We need to perform atomic op as integer
    IntegerType *IntCastTy =
        IntegerType::get(M.getContext(), XElemTy->getScalarSizeInBits());
    LoadInst *XLoad =
        Builder.CreateLoad(IntCastTy, X.Var, X.IsVolatile, "omp.atomic.load");
    XLoad->setAtomic(AO);
    if (XElemTy->isFloatingPointTy()) {
      XRead = Builder.CreateBitCast(XLoad, XElemTy, "atomic.flt.cast");
    } else {
      XRead = Builder.CreateIntToPtr(XLoad, XElemTy, "atomic.ptr.cast");
    }
  }
  checkAndEmitFlushAfterAtomic(Loc, AO, AtomicKind::Read);
  Builder.CreateStore(XRead, V.Var, V.IsVolatile);
  return Builder.saveIP();
}

OpenMPIRBuilder::InsertPointTy
OpenMPIRBuilder::createAtomicWrite(const LocationDescription &Loc,
                                   AtomicOpValue &X, Value *Expr,
                                   AtomicOrdering AO) {
  if (!updateToLocation(Loc))
    return Loc.IP;

  Type *XTy = X.Var->getType();
  assert(XTy->isPointerTy() && "OMP Atomic expects a pointer to target memory");
  Type *XElemTy = X.ElemTy;
  assert((XElemTy->isFloatingPointTy() || XElemTy->isIntegerTy() ||
          XElemTy->isPointerTy()) &&
         "OMP atomic write expected a scalar type");

  if (XElemTy->isIntegerTy()) {
    StoreInst *XSt = Builder.CreateStore(Expr, X.Var, X.IsVolatile);
    XSt->setAtomic(AO);
  } else {
    // We need to bitcast and perform atomic op as integers
    unsigned Addrspace = cast<PointerType>(XTy)->getAddressSpace();
    IntegerType *IntCastTy =
        IntegerType::get(M.getContext(), XElemTy->getScalarSizeInBits());
    Value *XBCast = Builder.CreateBitCast(
        X.Var, IntCastTy->getPointerTo(Addrspace), "atomic.dst.int.cast");
    Value *ExprCast =
        Builder.CreateBitCast(Expr, IntCastTy, "atomic.src.int.cast");
    StoreInst *XSt = Builder.CreateStore(ExprCast, XBCast, X.IsVolatile);
    XSt->setAtomic(AO);
  }

  checkAndEmitFlushAfterAtomic(Loc, AO, AtomicKind::Write);
  return Builder.saveIP();
}

OpenMPIRBuilder::InsertPointTy OpenMPIRBuilder::createAtomicUpdate(
    const LocationDescription &Loc, InsertPointTy AllocaIP, AtomicOpValue &X,
    Value *Expr, AtomicOrdering AO, AtomicRMWInst::BinOp RMWOp,
    AtomicUpdateCallbackTy &UpdateOp, bool IsXBinopExpr) {
  assert(!isConflictIP(Loc.IP, AllocaIP) && "IPs must not be ambiguous");
  if (!updateToLocation(Loc))
    return Loc.IP;

  LLVM_DEBUG({
    Type *XTy = X.Var->getType();
    assert(XTy->isPointerTy() &&
           "OMP Atomic expects a pointer to target memory");
    Type *XElemTy = X.ElemTy;
    assert((XElemTy->isFloatingPointTy() || XElemTy->isIntegerTy() ||
            XElemTy->isPointerTy()) &&
           "OMP atomic update expected a scalar type");
    assert((RMWOp != AtomicRMWInst::Max) && (RMWOp != AtomicRMWInst::Min) &&
           (RMWOp != AtomicRMWInst::UMax) && (RMWOp != AtomicRMWInst::UMin) &&
           "OpenMP atomic does not support LT or GT operations");
  });

  emitAtomicUpdate(AllocaIP, X.Var, X.ElemTy, Expr, AO, RMWOp, UpdateOp,
                   X.IsVolatile, IsXBinopExpr);
  checkAndEmitFlushAfterAtomic(Loc, AO, AtomicKind::Update);
  return Builder.saveIP();
}

// FIXME: Duplicating AtomicExpand
Value *OpenMPIRBuilder::emitRMWOpAsInstruction(Value *Src1, Value *Src2,
                                               AtomicRMWInst::BinOp RMWOp) {
  switch (RMWOp) {
  case AtomicRMWInst::Add:
    return Builder.CreateAdd(Src1, Src2);
  case AtomicRMWInst::Sub:
    return Builder.CreateSub(Src1, Src2);
  case AtomicRMWInst::And:
    return Builder.CreateAnd(Src1, Src2);
  case AtomicRMWInst::Nand:
    return Builder.CreateNeg(Builder.CreateAnd(Src1, Src2));
  case AtomicRMWInst::Or:
    return Builder.CreateOr(Src1, Src2);
  case AtomicRMWInst::Xor:
    return Builder.CreateXor(Src1, Src2);
  case AtomicRMWInst::Xchg:
  case AtomicRMWInst::FAdd:
  case AtomicRMWInst::FSub:
  case AtomicRMWInst::BAD_BINOP:
  case AtomicRMWInst::Max:
  case AtomicRMWInst::Min:
  case AtomicRMWInst::UMax:
  case AtomicRMWInst::UMin:
  case AtomicRMWInst::FMax:
  case AtomicRMWInst::FMin:
  case AtomicRMWInst::UIncWrap:
  case AtomicRMWInst::UDecWrap:
    llvm_unreachable("Unsupported atomic update operation");
  }
  llvm_unreachable("Unsupported atomic update operation");
}

std::pair<Value *, Value *> OpenMPIRBuilder::emitAtomicUpdate(
    InsertPointTy AllocaIP, Value *X, Type *XElemTy, Value *Expr,
    AtomicOrdering AO, AtomicRMWInst::BinOp RMWOp,
    AtomicUpdateCallbackTy &UpdateOp, bool VolatileX, bool IsXBinopExpr) {
  // TODO: handle the case where XElemTy is not byte-sized or not a power of 2
  // or a complex datatype.
  bool emitRMWOp = false;
  switch (RMWOp) {
  case AtomicRMWInst::Add:
  case AtomicRMWInst::And:
  case AtomicRMWInst::Nand:
  case AtomicRMWInst::Or:
  case AtomicRMWInst::Xor:
  case AtomicRMWInst::Xchg:
    emitRMWOp = XElemTy;
    break;
  case AtomicRMWInst::Sub:
    emitRMWOp = (IsXBinopExpr && XElemTy);
    break;
  default:
    emitRMWOp = false;
  }
  emitRMWOp &= XElemTy->isIntegerTy();

  std::pair<Value *, Value *> Res;
  if (emitRMWOp) {
    Res.first = Builder.CreateAtomicRMW(RMWOp, X, Expr, llvm::MaybeAlign(), AO);
    // not needed except in case of postfix captures. Generate anyway for
    // consistency with the else part. Will be removed with any DCE pass.
    // AtomicRMWInst::Xchg does not have a coressponding instruction.
    if (RMWOp == AtomicRMWInst::Xchg)
      Res.second = Res.first;
    else
      Res.second = emitRMWOpAsInstruction(Res.first, Expr, RMWOp);
  } else {
    IntegerType *IntCastTy =
        IntegerType::get(M.getContext(), XElemTy->getScalarSizeInBits());
    LoadInst *OldVal =
        Builder.CreateLoad(IntCastTy, X, X->getName() + ".atomic.load");
    OldVal->setAtomic(AO);
    // CurBB
    // |     /---\
		// ContBB    |
    // |     \---/
    // ExitBB
    BasicBlock *CurBB = Builder.GetInsertBlock();
    Instruction *CurBBTI = CurBB->getTerminator();
    CurBBTI = CurBBTI ? CurBBTI : Builder.CreateUnreachable();
    BasicBlock *ExitBB =
        CurBB->splitBasicBlock(CurBBTI, X->getName() + ".atomic.exit");
    BasicBlock *ContBB = CurBB->splitBasicBlock(CurBB->getTerminator(),
                                                X->getName() + ".atomic.cont");
    ContBB->getTerminator()->eraseFromParent();
    Builder.restoreIP(AllocaIP);
    AllocaInst *NewAtomicAddr = Builder.CreateAlloca(XElemTy);
    NewAtomicAddr->setName(X->getName() + "x.new.val");
    Builder.SetInsertPoint(ContBB);
    llvm::PHINode *PHI = Builder.CreatePHI(OldVal->getType(), 2);
    PHI->addIncoming(OldVal, CurBB);
    bool IsIntTy = XElemTy->isIntegerTy();
    Value *OldExprVal = PHI;
    if (!IsIntTy) {
      if (XElemTy->isFloatingPointTy()) {
        OldExprVal = Builder.CreateBitCast(PHI, XElemTy,
                                           X->getName() + ".atomic.fltCast");
      } else {
        OldExprVal = Builder.CreateIntToPtr(PHI, XElemTy,
                                            X->getName() + ".atomic.ptrCast");
      }
    }

    Value *Upd = UpdateOp(OldExprVal, Builder);
    Builder.CreateStore(Upd, NewAtomicAddr);
    LoadInst *DesiredVal = Builder.CreateLoad(IntCastTy, NewAtomicAddr);
    AtomicOrdering Failure =
        llvm::AtomicCmpXchgInst::getStrongestFailureOrdering(AO);
    AtomicCmpXchgInst *Result = Builder.CreateAtomicCmpXchg(
        X, PHI, DesiredVal, llvm::MaybeAlign(), AO, Failure);
    Result->setVolatile(VolatileX);
    Value *PreviousVal = Builder.CreateExtractValue(Result, /*Idxs=*/0);
    Value *SuccessFailureVal = Builder.CreateExtractValue(Result, /*Idxs=*/1);
    PHI->addIncoming(PreviousVal, Builder.GetInsertBlock());
    Builder.CreateCondBr(SuccessFailureVal, ExitBB, ContBB);

    Res.first = OldExprVal;
    Res.second = Upd;

    // set Insertion point in exit block
    if (UnreachableInst *ExitTI =
            dyn_cast<UnreachableInst>(ExitBB->getTerminator())) {
      CurBBTI->eraseFromParent();
      Builder.SetInsertPoint(ExitBB);
    } else {
      Builder.SetInsertPoint(ExitTI);
    }
  }

  return Res;
}

OpenMPIRBuilder::InsertPointTy OpenMPIRBuilder::createAtomicCapture(
    const LocationDescription &Loc, InsertPointTy AllocaIP, AtomicOpValue &X,
    AtomicOpValue &V, Value *Expr, AtomicOrdering AO,
    AtomicRMWInst::BinOp RMWOp, AtomicUpdateCallbackTy &UpdateOp,
    bool UpdateExpr, bool IsPostfixUpdate, bool IsXBinopExpr) {
  if (!updateToLocation(Loc))
    return Loc.IP;

  LLVM_DEBUG({
    Type *XTy = X.Var->getType();
    assert(XTy->isPointerTy() &&
           "OMP Atomic expects a pointer to target memory");
    Type *XElemTy = X.ElemTy;
    assert((XElemTy->isFloatingPointTy() || XElemTy->isIntegerTy() ||
            XElemTy->isPointerTy()) &&
           "OMP atomic capture expected a scalar type");
    assert((RMWOp != AtomicRMWInst::Max) && (RMWOp != AtomicRMWInst::Min) &&
           "OpenMP atomic does not support LT or GT operations");
  });

  // If UpdateExpr is 'x' updated with some `expr` not based on 'x',
  // 'x' is simply atomically rewritten with 'expr'.
  AtomicRMWInst::BinOp AtomicOp = (UpdateExpr ? RMWOp : AtomicRMWInst::Xchg);
  std::pair<Value *, Value *> Result =
      emitAtomicUpdate(AllocaIP, X.Var, X.ElemTy, Expr, AO, AtomicOp, UpdateOp,
                       X.IsVolatile, IsXBinopExpr);

  Value *CapturedVal = (IsPostfixUpdate ? Result.first : Result.second);
  Builder.CreateStore(CapturedVal, V.Var, V.IsVolatile);

  checkAndEmitFlushAfterAtomic(Loc, AO, AtomicKind::Capture);
  return Builder.saveIP();
}

OpenMPIRBuilder::InsertPointTy OpenMPIRBuilder::createAtomicCompare(
    const LocationDescription &Loc, AtomicOpValue &X, AtomicOpValue &V,
    AtomicOpValue &R, Value *E, Value *D, AtomicOrdering AO,
    omp::OMPAtomicCompareOp Op, bool IsXBinopExpr, bool IsPostfixUpdate,
    bool IsFailOnly) {

  if (!updateToLocation(Loc))
    return Loc.IP;

  assert(X.Var->getType()->isPointerTy() &&
         "OMP atomic expects a pointer to target memory");
  // compare capture
  if (V.Var) {
    assert(V.Var->getType()->isPointerTy() && "v.var must be of pointer type");
    assert(V.ElemTy == X.ElemTy && "x and v must be of same type");
  }

  bool IsInteger = E->getType()->isIntegerTy();

  if (Op == OMPAtomicCompareOp::EQ) {
    AtomicOrdering Failure = AtomicCmpXchgInst::getStrongestFailureOrdering(AO);
    AtomicCmpXchgInst *Result = nullptr;
    if (!IsInteger) {
      IntegerType *IntCastTy =
          IntegerType::get(M.getContext(), X.ElemTy->getScalarSizeInBits());
      Value *EBCast = Builder.CreateBitCast(E, IntCastTy);
      Value *DBCast = Builder.CreateBitCast(D, IntCastTy);
      Result = Builder.CreateAtomicCmpXchg(X.Var, EBCast, DBCast, MaybeAlign(),
                                           AO, Failure);
    } else {
      Result =
          Builder.CreateAtomicCmpXchg(X.Var, E, D, MaybeAlign(), AO, Failure);
    }

    if (V.Var) {
      Value *OldValue = Builder.CreateExtractValue(Result, /*Idxs=*/0);
      if (!IsInteger)
        OldValue = Builder.CreateBitCast(OldValue, X.ElemTy);
      assert(OldValue->getType() == V.ElemTy &&
             "OldValue and V must be of same type");
      if (IsPostfixUpdate) {
        Builder.CreateStore(OldValue, V.Var, V.IsVolatile);
      } else {
        Value *SuccessOrFail = Builder.CreateExtractValue(Result, /*Idxs=*/1);
        if (IsFailOnly) {
          // CurBB----
          //   |     |
          //   v     |
          // ContBB  |
          //   |     |
          //   v     |
          // ExitBB <-
          //
          // where ContBB only contains the store of old value to 'v'.
          BasicBlock *CurBB = Builder.GetInsertBlock();
          Instruction *CurBBTI = CurBB->getTerminator();
          CurBBTI = CurBBTI ? CurBBTI : Builder.CreateUnreachable();
          BasicBlock *ExitBB = CurBB->splitBasicBlock(
              CurBBTI, X.Var->getName() + ".atomic.exit");
          BasicBlock *ContBB = CurBB->splitBasicBlock(
              CurBB->getTerminator(), X.Var->getName() + ".atomic.cont");
          ContBB->getTerminator()->eraseFromParent();
          CurBB->getTerminator()->eraseFromParent();

          Builder.CreateCondBr(SuccessOrFail, ExitBB, ContBB);

          Builder.SetInsertPoint(ContBB);
          Builder.CreateStore(OldValue, V.Var);
          Builder.CreateBr(ExitBB);

          if (UnreachableInst *ExitTI =
                  dyn_cast<UnreachableInst>(ExitBB->getTerminator())) {
            CurBBTI->eraseFromParent();
            Builder.SetInsertPoint(ExitBB);
          } else {
            Builder.SetInsertPoint(ExitTI);
          }
        } else {
          Value *CapturedValue =
              Builder.CreateSelect(SuccessOrFail, E, OldValue);
          Builder.CreateStore(CapturedValue, V.Var, V.IsVolatile);
        }
      }
    }
    // The comparison result has to be stored.
    if (R.Var) {
      assert(R.Var->getType()->isPointerTy() &&
             "r.var must be of pointer type");
      assert(R.ElemTy->isIntegerTy() && "r must be of integral type");

      Value *SuccessFailureVal = Builder.CreateExtractValue(Result, /*Idxs=*/1);
      Value *ResultCast = R.IsSigned
                              ? Builder.CreateSExt(SuccessFailureVal, R.ElemTy)
                              : Builder.CreateZExt(SuccessFailureVal, R.ElemTy);
      Builder.CreateStore(ResultCast, R.Var, R.IsVolatile);
    }
  } else {
    assert((Op == OMPAtomicCompareOp::MAX || Op == OMPAtomicCompareOp::MIN) &&
           "Op should be either max or min at this point");
    assert(!IsFailOnly && "IsFailOnly is only valid when the comparison is ==");

    // Reverse the ordop as the OpenMP forms are different from LLVM forms.
    // Let's take max as example.
    // OpenMP form:
    // x = x > expr ? expr : x;
    // LLVM form:
    // *ptr = *ptr > val ? *ptr : val;
    // We need to transform to LLVM form.
    // x = x <= expr ? x : expr;
    AtomicRMWInst::BinOp NewOp;
    if (IsXBinopExpr) {
      if (IsInteger) {
        if (X.IsSigned)
          NewOp = Op == OMPAtomicCompareOp::MAX ? AtomicRMWInst::Min
                                                : AtomicRMWInst::Max;
        else
          NewOp = Op == OMPAtomicCompareOp::MAX ? AtomicRMWInst::UMin
                                                : AtomicRMWInst::UMax;
      } else {
        NewOp = Op == OMPAtomicCompareOp::MAX ? AtomicRMWInst::FMin
                                              : AtomicRMWInst::FMax;
      }
    } else {
      if (IsInteger) {
        if (X.IsSigned)
          NewOp = Op == OMPAtomicCompareOp::MAX ? AtomicRMWInst::Max
                                                : AtomicRMWInst::Min;
        else
          NewOp = Op == OMPAtomicCompareOp::MAX ? AtomicRMWInst::UMax
                                                : AtomicRMWInst::UMin;
      } else {
        NewOp = Op == OMPAtomicCompareOp::MAX ? AtomicRMWInst::FMax
                                              : AtomicRMWInst::FMin;
      }
    }

    AtomicRMWInst *OldValue =
        Builder.CreateAtomicRMW(NewOp, X.Var, E, MaybeAlign(), AO);
    if (V.Var) {
      Value *CapturedValue = nullptr;
      if (IsPostfixUpdate) {
        CapturedValue = OldValue;
      } else {
        CmpInst::Predicate Pred;
        switch (NewOp) {
        case AtomicRMWInst::Max:
          Pred = CmpInst::ICMP_SGT;
          break;
        case AtomicRMWInst::UMax:
          Pred = CmpInst::ICMP_UGT;
          break;
        case AtomicRMWInst::FMax:
          Pred = CmpInst::FCMP_OGT;
          break;
        case AtomicRMWInst::Min:
          Pred = CmpInst::ICMP_SLT;
          break;
        case AtomicRMWInst::UMin:
          Pred = CmpInst::ICMP_ULT;
          break;
        case AtomicRMWInst::FMin:
          Pred = CmpInst::FCMP_OLT;
          break;
        default:
          llvm_unreachable("unexpected comparison op");
        }
        Value *NonAtomicCmp = Builder.CreateCmp(Pred, OldValue, E);
        CapturedValue = Builder.CreateSelect(NonAtomicCmp, E, OldValue);
      }
      Builder.CreateStore(CapturedValue, V.Var, V.IsVolatile);
    }
  }

  checkAndEmitFlushAfterAtomic(Loc, AO, AtomicKind::Compare);

  return Builder.saveIP();
}

GlobalVariable *
OpenMPIRBuilder::createOffloadMapnames(SmallVectorImpl<llvm::Constant *> &Names,
                                       std::string VarName) {
  llvm::Constant *MapNamesArrayInit = llvm::ConstantArray::get(
      llvm::ArrayType::get(
          llvm::PointerType::getUnqual(M.getContext()), Names.size()),
      Names);
  auto *MapNamesArrayGlobal = new llvm::GlobalVariable(
      M, MapNamesArrayInit->getType(),
      /*isConstant=*/true, llvm::GlobalValue::PrivateLinkage, MapNamesArrayInit,
      VarName);
  return MapNamesArrayGlobal;
}

// Create all simple and struct types exposed by the runtime and remember
// the llvm::PointerTypes of them for easy access later.
void OpenMPIRBuilder::initializeTypes(Module &M) {
  LLVMContext &Ctx = M.getContext();
  StructType *T;
#define OMP_TYPE(VarName, InitValue) VarName = InitValue;
#define OMP_ARRAY_TYPE(VarName, ElemTy, ArraySize)                             \
  VarName##Ty = ArrayType::get(ElemTy, ArraySize);                             \
  VarName##PtrTy = PointerType::getUnqual(VarName##Ty);
#define OMP_FUNCTION_TYPE(VarName, IsVarArg, ReturnType, ...)                  \
  VarName = FunctionType::get(ReturnType, {__VA_ARGS__}, IsVarArg);            \
  VarName##Ptr = PointerType::getUnqual(VarName);
#define OMP_STRUCT_TYPE(VarName, StructName, Packed, ...)                      \
  T = StructType::getTypeByName(Ctx, StructName);                              \
  if (!T)                                                                      \
    T = StructType::create(Ctx, {__VA_ARGS__}, StructName, Packed);            \
  VarName = T;                                                                 \
  VarName##Ptr = PointerType::getUnqual(T);
#include "llvm/Frontend/OpenMP/OMPKinds.def"
}

void OpenMPIRBuilder::OutlineInfo::collectBlocks(
    SmallPtrSetImpl<BasicBlock *> &BlockSet,
    SmallVectorImpl<BasicBlock *> &BlockVector) {
  SmallVector<BasicBlock *, 32> Worklist;
  BlockSet.insert(EntryBB);
  BlockSet.insert(ExitBB);

  Worklist.push_back(EntryBB);
  while (!Worklist.empty()) {
    BasicBlock *BB = Worklist.pop_back_val();
    BlockVector.push_back(BB);
    for (BasicBlock *SuccBB : successors(BB))
      if (BlockSet.insert(SuccBB).second)
        Worklist.push_back(SuccBB);
  }
}

void OpenMPIRBuilder::createOffloadEntry(Constant *ID, Constant *Addr,
                                         uint64_t Size, int32_t Flags,
                                         GlobalValue::LinkageTypes) {
  if (!Config.isGPU()) {
    emitOffloadingEntry(ID, Addr->getName(), Size, Flags);
    return;
  }
  // TODO: Add support for global variables on the device after declare target
  // support.
  Function *Fn = dyn_cast<Function>(Addr);
  if (!Fn)
    return;

  Module &M = *(Fn->getParent());
  LLVMContext &Ctx = M.getContext();

  // Get "nvvm.annotations" metadata node.
  NamedMDNode *MD = M.getOrInsertNamedMetadata("nvvm.annotations");

  Metadata *MDVals[] = {
      ConstantAsMetadata::get(Fn), MDString::get(Ctx, "kernel"),
      ConstantAsMetadata::get(ConstantInt::get(Type::getInt32Ty(Ctx), 1))};
  // Append metadata to nvvm.annotations.
  MD->addOperand(MDNode::get(Ctx, MDVals));

  // Add a function attribute for the kernel.
  Fn->addFnAttr(Attribute::get(Ctx, "kernel"));
  if (Triple(M.getTargetTriple()).isAMDGCN())
    Fn->addFnAttr("uniform-work-group-size", "true");
  Fn->addFnAttr(Attribute::MustProgress);
}

// We only generate metadata for function that contain target regions.
void OpenMPIRBuilder::createOffloadEntriesAndInfoMetadata(
    EmitMetadataErrorReportFunctionTy &ErrorFn) {

  // If there are no entries, we don't need to do anything.
  if (OffloadInfoManager.empty())
    return;

  LLVMContext &C = M.getContext();
  SmallVector<std::pair<const OffloadEntriesInfoManager::OffloadEntryInfo *,
                        TargetRegionEntryInfo>,
              16>
      OrderedEntries(OffloadInfoManager.size());

  // Auxiliary methods to create metadata values and strings.
  auto &&GetMDInt = [this](unsigned V) {
    return ConstantAsMetadata::get(ConstantInt::get(Builder.getInt32Ty(), V));
  };

  auto &&GetMDString = [&C](StringRef V) { return MDString::get(C, V); };

  // Create the offloading info metadata node.
  NamedMDNode *MD = M.getOrInsertNamedMetadata("omp_offload.info");
  auto &&TargetRegionMetadataEmitter =
      [&C, MD, &OrderedEntries, &GetMDInt, &GetMDString](
          const TargetRegionEntryInfo &EntryInfo,
          const OffloadEntriesInfoManager::OffloadEntryInfoTargetRegion &E) {
        // Generate metadata for target regions. Each entry of this metadata
        // contains:
        // - Entry 0 -> Kind of this type of metadata (0).
        // - Entry 1 -> Device ID of the file where the entry was identified.
        // - Entry 2 -> File ID of the file where the entry was identified.
        // - Entry 3 -> Mangled name of the function where the entry was
        // identified.
        // - Entry 4 -> Line in the file where the entry was identified.
        // - Entry 5 -> Count of regions at this DeviceID/FilesID/Line.
        // - Entry 6 -> Order the entry was created.
        // The first element of the metadata node is the kind.
        Metadata *Ops[] = {
            GetMDInt(E.getKind()),      GetMDInt(EntryInfo.DeviceID),
            GetMDInt(EntryInfo.FileID), GetMDString(EntryInfo.ParentName),
            GetMDInt(EntryInfo.Line),   GetMDInt(EntryInfo.Count),
            GetMDInt(E.getOrder())};

        // Save this entry in the right position of the ordered entries array.
        OrderedEntries[E.getOrder()] = std::make_pair(&E, EntryInfo);

        // Add metadata to the named metadata node.
        MD->addOperand(MDNode::get(C, Ops));
      };

  OffloadInfoManager.actOnTargetRegionEntriesInfo(TargetRegionMetadataEmitter);

  // Create function that emits metadata for each device global variable entry;
  auto &&DeviceGlobalVarMetadataEmitter =
      [&C, &OrderedEntries, &GetMDInt, &GetMDString, MD](
          StringRef MangledName,
          const OffloadEntriesInfoManager::OffloadEntryInfoDeviceGlobalVar &E) {
        // Generate metadata for global variables. Each entry of this metadata
        // contains:
        // - Entry 0 -> Kind of this type of metadata (1).
        // - Entry 1 -> Mangled name of the variable.
        // - Entry 2 -> Declare target kind.
        // - Entry 3 -> Order the entry was created.
        // The first element of the metadata node is the kind.
        Metadata *Ops[] = {GetMDInt(E.getKind()), GetMDString(MangledName),
                           GetMDInt(E.getFlags()), GetMDInt(E.getOrder())};

        // Save this entry in the right position of the ordered entries array.
        TargetRegionEntryInfo varInfo(MangledName, 0, 0, 0);
        OrderedEntries[E.getOrder()] = std::make_pair(&E, varInfo);

        // Add metadata to the named metadata node.
        MD->addOperand(MDNode::get(C, Ops));
      };

  OffloadInfoManager.actOnDeviceGlobalVarEntriesInfo(
      DeviceGlobalVarMetadataEmitter);

  for (const auto &E : OrderedEntries) {
    assert(E.first && "All ordered entries must exist!");
    if (const auto *CE =
            dyn_cast<OffloadEntriesInfoManager::OffloadEntryInfoTargetRegion>(
                E.first)) {
      if (!CE->getID() || !CE->getAddress()) {
        // Do not blame the entry if the parent funtion is not emitted.
        TargetRegionEntryInfo EntryInfo = E.second;
        StringRef FnName = EntryInfo.ParentName;
        if (!M.getNamedValue(FnName))
          continue;
        ErrorFn(EMIT_MD_TARGET_REGION_ERROR, EntryInfo);
        continue;
      }
      createOffloadEntry(CE->getID(), CE->getAddress(),
                         /*Size=*/0, CE->getFlags(),
                         GlobalValue::WeakAnyLinkage);
    } else if (const auto *CE = dyn_cast<
                   OffloadEntriesInfoManager::OffloadEntryInfoDeviceGlobalVar>(
                   E.first)) {
      OffloadEntriesInfoManager::OMPTargetGlobalVarEntryKind Flags =
          static_cast<OffloadEntriesInfoManager::OMPTargetGlobalVarEntryKind>(
              CE->getFlags());
      switch (Flags) {
      case OffloadEntriesInfoManager::OMPTargetGlobalVarEntryEnter:
      case OffloadEntriesInfoManager::OMPTargetGlobalVarEntryTo:
        if (Config.isTargetDevice() && Config.hasRequiresUnifiedSharedMemory())
          continue;
        if (!CE->getAddress()) {
          ErrorFn(EMIT_MD_DECLARE_TARGET_ERROR, E.second);
          continue;
        }
        // The vaiable has no definition - no need to add the entry.
        if (CE->getVarSize() == 0)
          continue;
        break;
      case OffloadEntriesInfoManager::OMPTargetGlobalVarEntryLink:
        assert(((Config.isTargetDevice() && !CE->getAddress()) ||
                (!Config.isTargetDevice() && CE->getAddress())) &&
               "Declaret target link address is set.");
        if (Config.isTargetDevice())
          continue;
        if (!CE->getAddress()) {
          ErrorFn(EMIT_MD_GLOBAL_VAR_LINK_ERROR, TargetRegionEntryInfo());
          continue;
        }
        break;
      default:
        break;
      }

      // Hidden or internal symbols on the device are not externally visible.
      // We should not attempt to register them by creating an offloading
      // entry.
      if (auto *GV = dyn_cast<GlobalValue>(CE->getAddress()))
        if (GV->hasLocalLinkage() || GV->hasHiddenVisibility())
          continue;

      createOffloadEntry(CE->getAddress(), CE->getAddress(), CE->getVarSize(),
                         Flags, CE->getLinkage());

    } else {
      llvm_unreachable("Unsupported entry kind.");
    }
  }
}

void TargetRegionEntryInfo::getTargetRegionEntryFnName(
    SmallVectorImpl<char> &Name, StringRef ParentName, unsigned DeviceID,
    unsigned FileID, unsigned Line, unsigned Count) {
  raw_svector_ostream OS(Name);
  OS << "__omp_offloading" << llvm::format("_%x", DeviceID)
     << llvm::format("_%x_", FileID) << ParentName << "_l" << Line;
  if (Count)
    OS << "_" << Count;
}

void OffloadEntriesInfoManager::getTargetRegionEntryFnName(
    SmallVectorImpl<char> &Name, const TargetRegionEntryInfo &EntryInfo) {
  unsigned NewCount = getTargetRegionEntryInfoCount(EntryInfo);
  TargetRegionEntryInfo::getTargetRegionEntryFnName(
      Name, EntryInfo.ParentName, EntryInfo.DeviceID, EntryInfo.FileID,
      EntryInfo.Line, NewCount);
}

TargetRegionEntryInfo
OpenMPIRBuilder::getTargetEntryUniqueInfo(FileIdentifierInfoCallbackTy CallBack,
                                          StringRef ParentName) {
  sys::fs::UniqueID ID;
  auto FileIDInfo = CallBack();
  if (auto EC = sys::fs::getUniqueID(std::get<0>(FileIDInfo), ID)) {
    report_fatal_error(("Unable to get unique ID for file, during "
                        "getTargetEntryUniqueInfo, error message: " +
                        EC.message())
                           .c_str());
  }

  return TargetRegionEntryInfo(ParentName, ID.getDevice(), ID.getFile(),
                               std::get<1>(FileIDInfo));
}

Constant *OpenMPIRBuilder::getAddrOfDeclareTargetVar(
    OffloadEntriesInfoManager::OMPTargetGlobalVarEntryKind CaptureClause,
    OffloadEntriesInfoManager::OMPTargetDeviceClauseKind DeviceClause,
    bool IsDeclaration, bool IsExternallyVisible,
    TargetRegionEntryInfo EntryInfo, StringRef MangledName,
    std::vector<GlobalVariable *> &GeneratedRefs, bool OpenMPSIMD,
    std::vector<Triple> TargetTriple, Type *LlvmPtrTy,
    std::function<Constant *()> GlobalInitializer,
    std::function<GlobalValue::LinkageTypes()> VariableLinkage) {
  // TODO: convert this to utilise the IRBuilder Config rather than
  // a passed down argument.
  if (OpenMPSIMD)
    return nullptr;

  if (CaptureClause == OffloadEntriesInfoManager::OMPTargetGlobalVarEntryLink ||
      ((CaptureClause == OffloadEntriesInfoManager::OMPTargetGlobalVarEntryTo ||
        CaptureClause ==
            OffloadEntriesInfoManager::OMPTargetGlobalVarEntryEnter) &&
       Config.hasRequiresUnifiedSharedMemory())) {
    SmallString<64> PtrName;
    {
      raw_svector_ostream OS(PtrName);
      OS << MangledName;
      if (!IsExternallyVisible)
        OS << format("_%x", EntryInfo.FileID);
      OS << "_decl_tgt_ref_ptr";
    }

    Value *Ptr = M.getNamedValue(PtrName);

    if (!Ptr) {
      GlobalValue *GlobalValue = M.getNamedValue(MangledName);
      Ptr = getOrCreateInternalVariable(LlvmPtrTy, PtrName);

      auto *GV = cast<GlobalVariable>(Ptr);
      GV->setLinkage(GlobalValue::WeakAnyLinkage);

      if (!Config.isTargetDevice()) {
        if (GlobalInitializer)
          GV->setInitializer(GlobalInitializer());
        else
          GV->setInitializer(GlobalValue);
      }

      registerTargetGlobalVariable(
          CaptureClause, DeviceClause, IsDeclaration, IsExternallyVisible,
          EntryInfo, MangledName, GeneratedRefs, OpenMPSIMD, TargetTriple,
          GlobalInitializer, VariableLinkage, LlvmPtrTy, cast<Constant>(Ptr));
    }

    return cast<Constant>(Ptr);
  }

  return nullptr;
}

void OpenMPIRBuilder::registerTargetGlobalVariable(
    OffloadEntriesInfoManager::OMPTargetGlobalVarEntryKind CaptureClause,
    OffloadEntriesInfoManager::OMPTargetDeviceClauseKind DeviceClause,
    bool IsDeclaration, bool IsExternallyVisible,
    TargetRegionEntryInfo EntryInfo, StringRef MangledName,
    std::vector<GlobalVariable *> &GeneratedRefs, bool OpenMPSIMD,
    std::vector<Triple> TargetTriple,
    std::function<Constant *()> GlobalInitializer,
    std::function<GlobalValue::LinkageTypes()> VariableLinkage, Type *LlvmPtrTy,
    Constant *Addr) {
  if (DeviceClause != OffloadEntriesInfoManager::OMPTargetDeviceClauseAny ||
      (TargetTriple.empty() && !Config.isTargetDevice()))
    return;

  OffloadEntriesInfoManager::OMPTargetGlobalVarEntryKind Flags;
  StringRef VarName;
  int64_t VarSize;
  GlobalValue::LinkageTypes Linkage;

  if ((CaptureClause == OffloadEntriesInfoManager::OMPTargetGlobalVarEntryTo ||
       CaptureClause ==
           OffloadEntriesInfoManager::OMPTargetGlobalVarEntryEnter) &&
      !Config.hasRequiresUnifiedSharedMemory()) {
    Flags = OffloadEntriesInfoManager::OMPTargetGlobalVarEntryTo;
    VarName = MangledName;
    GlobalValue *LlvmVal = M.getNamedValue(VarName);

    if (!IsDeclaration)
      VarSize = divideCeil(
          M.getDataLayout().getTypeSizeInBits(LlvmVal->getValueType()), 8);
    else
      VarSize = 0;
    Linkage = (VariableLinkage) ? VariableLinkage() : LlvmVal->getLinkage();

    // This is a workaround carried over from Clang which prevents undesired
    // optimisation of internal variables.
    if (Config.isTargetDevice() &&
        (!IsExternallyVisible || Linkage == GlobalValue::LinkOnceODRLinkage)) {
      // Do not create a "ref-variable" if the original is not also available
      // on the host.
      if (!OffloadInfoManager.hasDeviceGlobalVarEntryInfo(VarName))
        return;

      std::string RefName = createPlatformSpecificName({VarName, "ref"});

      if (!M.getNamedValue(RefName)) {
        Constant *AddrRef =
            getOrCreateInternalVariable(Addr->getType(), RefName);
        auto *GvAddrRef = cast<GlobalVariable>(AddrRef);
        GvAddrRef->setConstant(true);
        GvAddrRef->setLinkage(GlobalValue::InternalLinkage);
        GvAddrRef->setInitializer(Addr);
        GeneratedRefs.push_back(GvAddrRef);
      }
    }
  } else {
    if (CaptureClause == OffloadEntriesInfoManager::OMPTargetGlobalVarEntryLink)
      Flags = OffloadEntriesInfoManager::OMPTargetGlobalVarEntryLink;
    else
      Flags = OffloadEntriesInfoManager::OMPTargetGlobalVarEntryTo;

    if (Config.isTargetDevice()) {
      VarName = (Addr) ? Addr->getName() : "";
      Addr = nullptr;
    } else {
      Addr = getAddrOfDeclareTargetVar(
          CaptureClause, DeviceClause, IsDeclaration, IsExternallyVisible,
          EntryInfo, MangledName, GeneratedRefs, OpenMPSIMD, TargetTriple,
          LlvmPtrTy, GlobalInitializer, VariableLinkage);
      VarName = (Addr) ? Addr->getName() : "";
    }
    VarSize = M.getDataLayout().getPointerSize();
    Linkage = GlobalValue::WeakAnyLinkage;
  }

  OffloadInfoManager.registerDeviceGlobalVarEntryInfo(VarName, Addr, VarSize,
                                                      Flags, Linkage);
}

/// Loads all the offload entries information from the host IR
/// metadata.
void OpenMPIRBuilder::loadOffloadInfoMetadata(Module &M) {
  // If we are in target mode, load the metadata from the host IR. This code has
  // to match the metadata creation in createOffloadEntriesAndInfoMetadata().

  NamedMDNode *MD = M.getNamedMetadata(ompOffloadInfoName);
  if (!MD)
    return;

  for (MDNode *MN : MD->operands()) {
    auto &&GetMDInt = [MN](unsigned Idx) {
      auto *V = cast<ConstantAsMetadata>(MN->getOperand(Idx));
      return cast<ConstantInt>(V->getValue())->getZExtValue();
    };

    auto &&GetMDString = [MN](unsigned Idx) {
      auto *V = cast<MDString>(MN->getOperand(Idx));
      return V->getString();
    };

    switch (GetMDInt(0)) {
    default:
      llvm_unreachable("Unexpected metadata!");
      break;
    case OffloadEntriesInfoManager::OffloadEntryInfo::
        OffloadingEntryInfoTargetRegion: {
      TargetRegionEntryInfo EntryInfo(/*ParentName=*/GetMDString(3),
                                      /*DeviceID=*/GetMDInt(1),
                                      /*FileID=*/GetMDInt(2),
                                      /*Line=*/GetMDInt(4),
                                      /*Count=*/GetMDInt(5));
      OffloadInfoManager.initializeTargetRegionEntryInfo(EntryInfo,
                                                         /*Order=*/GetMDInt(6));
      break;
    }
    case OffloadEntriesInfoManager::OffloadEntryInfo::
        OffloadingEntryInfoDeviceGlobalVar:
      OffloadInfoManager.initializeDeviceGlobalVarEntryInfo(
          /*MangledName=*/GetMDString(1),
          static_cast<OffloadEntriesInfoManager::OMPTargetGlobalVarEntryKind>(
              /*Flags=*/GetMDInt(2)),
          /*Order=*/GetMDInt(3));
      break;
    }
  }
}

bool OffloadEntriesInfoManager::empty() const {
  return OffloadEntriesTargetRegion.empty() &&
         OffloadEntriesDeviceGlobalVar.empty();
}

unsigned OffloadEntriesInfoManager::getTargetRegionEntryInfoCount(
    const TargetRegionEntryInfo &EntryInfo) const {
  auto It = OffloadEntriesTargetRegionCount.find(
      getTargetRegionEntryCountKey(EntryInfo));
  if (It == OffloadEntriesTargetRegionCount.end())
    return 0;
  return It->second;
}

void OffloadEntriesInfoManager::incrementTargetRegionEntryInfoCount(
    const TargetRegionEntryInfo &EntryInfo) {
  OffloadEntriesTargetRegionCount[getTargetRegionEntryCountKey(EntryInfo)] =
      EntryInfo.Count + 1;
}

/// Initialize target region entry.
void OffloadEntriesInfoManager::initializeTargetRegionEntryInfo(
    const TargetRegionEntryInfo &EntryInfo, unsigned Order) {
  OffloadEntriesTargetRegion[EntryInfo] =
      OffloadEntryInfoTargetRegion(Order, /*Addr=*/nullptr, /*ID=*/nullptr,
                                   OMPTargetRegionEntryTargetRegion);
  ++OffloadingEntriesNum;
}

void OffloadEntriesInfoManager::registerTargetRegionEntryInfo(
    TargetRegionEntryInfo EntryInfo, Constant *Addr, Constant *ID,
    OMPTargetRegionEntryKind Flags) {
  assert(EntryInfo.Count == 0 && "expected default EntryInfo");

  // Update the EntryInfo with the next available count for this location.
  EntryInfo.Count = getTargetRegionEntryInfoCount(EntryInfo);

  // If we are emitting code for a target, the entry is already initialized,
  // only has to be registered.
  if (OMPBuilder->Config.isTargetDevice()) {
    // This could happen if the device compilation is invoked standalone.
    if (!hasTargetRegionEntryInfo(EntryInfo)) {
      return;
    }
    auto &Entry = OffloadEntriesTargetRegion[EntryInfo];
    Entry.setAddress(Addr);
    Entry.setID(ID);
    Entry.setFlags(Flags);
  } else {
    if (Flags == OffloadEntriesInfoManager::OMPTargetRegionEntryTargetRegion &&
        hasTargetRegionEntryInfo(EntryInfo, /*IgnoreAddressId*/ true))
      return;
    assert(!hasTargetRegionEntryInfo(EntryInfo) &&
           "Target region entry already registered!");
    OffloadEntryInfoTargetRegion Entry(OffloadingEntriesNum, Addr, ID, Flags);
    OffloadEntriesTargetRegion[EntryInfo] = Entry;
    ++OffloadingEntriesNum;
  }
  incrementTargetRegionEntryInfoCount(EntryInfo);
}

bool OffloadEntriesInfoManager::hasTargetRegionEntryInfo(
    TargetRegionEntryInfo EntryInfo, bool IgnoreAddressId) const {

  // Update the EntryInfo with the next available count for this location.
  EntryInfo.Count = getTargetRegionEntryInfoCount(EntryInfo);

  auto It = OffloadEntriesTargetRegion.find(EntryInfo);
  if (It == OffloadEntriesTargetRegion.end()) {
    return false;
  }
  // Fail if this entry is already registered.
  if (!IgnoreAddressId && (It->second.getAddress() || It->second.getID()))
    return false;
  return true;
}

void OffloadEntriesInfoManager::actOnTargetRegionEntriesInfo(
    const OffloadTargetRegionEntryInfoActTy &Action) {
  // Scan all target region entries and perform the provided action.
  for (const auto &It : OffloadEntriesTargetRegion) {
    Action(It.first, It.second);
  }
}

void OffloadEntriesInfoManager::initializeDeviceGlobalVarEntryInfo(
    StringRef Name, OMPTargetGlobalVarEntryKind Flags, unsigned Order) {
  OffloadEntriesDeviceGlobalVar.try_emplace(Name, Order, Flags);
  ++OffloadingEntriesNum;
}

void OffloadEntriesInfoManager::registerDeviceGlobalVarEntryInfo(
    StringRef VarName, Constant *Addr, int64_t VarSize,
    OMPTargetGlobalVarEntryKind Flags, GlobalValue::LinkageTypes Linkage) {
  if (OMPBuilder->Config.isTargetDevice()) {
    // This could happen if the device compilation is invoked standalone.
    if (!hasDeviceGlobalVarEntryInfo(VarName))
      return;
    auto &Entry = OffloadEntriesDeviceGlobalVar[VarName];
    if (Entry.getAddress() && hasDeviceGlobalVarEntryInfo(VarName)) {
      if (Entry.getVarSize() == 0) {
        Entry.setVarSize(VarSize);
        Entry.setLinkage(Linkage);
      }
      return;
    }
    Entry.setVarSize(VarSize);
    Entry.setLinkage(Linkage);
    Entry.setAddress(Addr);
  } else {
    if (hasDeviceGlobalVarEntryInfo(VarName)) {
      auto &Entry = OffloadEntriesDeviceGlobalVar[VarName];
      assert(Entry.isValid() && Entry.getFlags() == Flags &&
             "Entry not initialized!");
      if (Entry.getVarSize() == 0) {
        Entry.setVarSize(VarSize);
        Entry.setLinkage(Linkage);
      }
      return;
    }
    OffloadEntriesDeviceGlobalVar.try_emplace(VarName, OffloadingEntriesNum,
                                              Addr, VarSize, Flags, Linkage);
    ++OffloadingEntriesNum;
  }
}

void OffloadEntriesInfoManager::actOnDeviceGlobalVarEntriesInfo(
    const OffloadDeviceGlobalVarEntryInfoActTy &Action) {
  // Scan all target region entries and perform the provided action.
  for (const auto &E : OffloadEntriesDeviceGlobalVar)
    Action(E.getKey(), E.getValue());
}

void CanonicalLoopInfo::collectControlBlocks(
    SmallVectorImpl<BasicBlock *> &BBs) {
  // We only count those BBs as control block for which we do not need to
  // reverse the CFG, i.e. not the loop body which can contain arbitrary control
  // flow. For consistency, this also means we do not add the Body block, which
  // is just the entry to the body code.
  BBs.reserve(BBs.size() + 6);
  BBs.append({getPreheader(), Header, Cond, Latch, Exit, getAfter()});
}

BasicBlock *CanonicalLoopInfo::getPreheader() const {
  assert(isValid() && "Requires a valid canonical loop");
  for (BasicBlock *Pred : predecessors(Header)) {
    if (Pred != Latch)
      return Pred;
  }
  llvm_unreachable("Missing preheader");
}

void CanonicalLoopInfo::setTripCount(Value *TripCount) {
  assert(isValid() && "Requires a valid canonical loop");

  Instruction *CmpI = &getCond()->front();
  assert(isa<CmpInst>(CmpI) && "First inst must compare IV with TripCount");
  CmpI->setOperand(1, TripCount);

#ifndef NDEBUG
  assertOK();
#endif
}

void CanonicalLoopInfo::mapIndVar(
    llvm::function_ref<Value *(Instruction *)> Updater) {
  assert(isValid() && "Requires a valid canonical loop");

  Instruction *OldIV = getIndVar();

  // Record all uses excluding those introduced by the updater. Uses by the
  // CanonicalLoopInfo itself to keep track of the number of iterations are
  // excluded.
  SmallVector<Use *> ReplacableUses;
  for (Use &U : OldIV->uses()) {
    auto *User = dyn_cast<Instruction>(U.getUser());
    if (!User)
      continue;
    if (User->getParent() == getCond())
      continue;
    if (User->getParent() == getLatch())
      continue;
    ReplacableUses.push_back(&U);
  }

  // Run the updater that may introduce new uses
  Value *NewIV = Updater(OldIV);

  // Replace the old uses with the value returned by the updater.
  for (Use *U : ReplacableUses)
    U->set(NewIV);

#ifndef NDEBUG
  assertOK();
#endif
}

void CanonicalLoopInfo::assertOK() const {
#ifndef NDEBUG
  // No constraints if this object currently does not describe a loop.
  if (!isValid())
    return;

  BasicBlock *Preheader = getPreheader();
  BasicBlock *Body = getBody();
  BasicBlock *After = getAfter();

  // Verify standard control-flow we use for OpenMP loops.
  assert(Preheader);
  assert(isa<BranchInst>(Preheader->getTerminator()) &&
         "Preheader must terminate with unconditional branch");
  assert(Preheader->getSingleSuccessor() == Header &&
         "Preheader must jump to header");

  assert(Header);
  assert(isa<BranchInst>(Header->getTerminator()) &&
         "Header must terminate with unconditional branch");
  assert(Header->getSingleSuccessor() == Cond &&
         "Header must jump to exiting block");

  assert(Cond);
  assert(Cond->getSinglePredecessor() == Header &&
         "Exiting block only reachable from header");

  assert(isa<BranchInst>(Cond->getTerminator()) &&
         "Exiting block must terminate with conditional branch");
  assert(size(successors(Cond)) == 2 &&
         "Exiting block must have two successors");
  assert(cast<BranchInst>(Cond->getTerminator())->getSuccessor(0) == Body &&
         "Exiting block's first successor jump to the body");
  assert(cast<BranchInst>(Cond->getTerminator())->getSuccessor(1) == Exit &&
         "Exiting block's second successor must exit the loop");

  assert(Body);
  assert(Body->getSinglePredecessor() == Cond &&
         "Body only reachable from exiting block");
  assert(!isa<PHINode>(Body->front()));

  assert(Latch);
  assert(isa<BranchInst>(Latch->getTerminator()) &&
         "Latch must terminate with unconditional branch");
  assert(Latch->getSingleSuccessor() == Header && "Latch must jump to header");
  // TODO: To support simple redirecting of the end of the body code that has
  // multiple; introduce another auxiliary basic block like preheader and after.
  assert(Latch->getSinglePredecessor() != nullptr);
  assert(!isa<PHINode>(Latch->front()));

  assert(Exit);
  assert(isa<BranchInst>(Exit->getTerminator()) &&
         "Exit block must terminate with unconditional branch");
  assert(Exit->getSingleSuccessor() == After &&
         "Exit block must jump to after block");

  assert(After);
  assert(After->getSinglePredecessor() == Exit &&
         "After block only reachable from exit block");
  assert(After->empty() || !isa<PHINode>(After->front()));

  Instruction *IndVar = getIndVar();
  assert(IndVar && "Canonical induction variable not found?");
  assert(isa<IntegerType>(IndVar->getType()) &&
         "Induction variable must be an integer");
  assert(cast<PHINode>(IndVar)->getParent() == Header &&
         "Induction variable must be a PHI in the loop header");
  assert(cast<PHINode>(IndVar)->getIncomingBlock(0) == Preheader);
  assert(
      cast<ConstantInt>(cast<PHINode>(IndVar)->getIncomingValue(0))->isZero());
  assert(cast<PHINode>(IndVar)->getIncomingBlock(1) == Latch);

  auto *NextIndVar = cast<PHINode>(IndVar)->getIncomingValue(1);
  assert(cast<Instruction>(NextIndVar)->getParent() == Latch);
  assert(cast<BinaryOperator>(NextIndVar)->getOpcode() == BinaryOperator::Add);
  assert(cast<BinaryOperator>(NextIndVar)->getOperand(0) == IndVar);
  assert(cast<ConstantInt>(cast<BinaryOperator>(NextIndVar)->getOperand(1))
             ->isOne());

  Value *TripCount = getTripCount();
  assert(TripCount && "Loop trip count not found?");
  assert(IndVar->getType() == TripCount->getType() &&
         "Trip count and induction variable must have the same type");

  auto *CmpI = cast<CmpInst>(&Cond->front());
  assert(CmpI->getPredicate() == CmpInst::ICMP_ULT &&
         "Exit condition must be a signed less-than comparison");
  assert(CmpI->getOperand(0) == IndVar &&
         "Exit condition must compare the induction variable");
  assert(CmpI->getOperand(1) == TripCount &&
         "Exit condition must compare with the trip count");
#endif
}

void CanonicalLoopInfo::invalidate() {
  Header = nullptr;
  Cond = nullptr;
  Latch = nullptr;
  Exit = nullptr;
}<|MERGE_RESOLUTION|>--- conflicted
+++ resolved
@@ -4331,20 +4331,19 @@
   return Builder.saveIP();
 }
 
-<<<<<<< HEAD
-static Value *castInput(IRBuilderBase &Builder, unsigned AddrSpace,
+// Copy input from pointer or i64 to the expected argument type.
+static Value *copyInput(IRBuilderBase &Builder, unsigned AddrSpace,
                         Value *Input, Argument &Arg) {
-  assert(Input->getType()->isPointerTy() &&
-         "Only handling pointer parameters for now");
-  auto Addr =
-      Builder.CreateAlloca(Type::getInt64Ty(Builder.getContext()), AddrSpace);
+  auto Addr = Builder.CreateAlloca(Arg.getType()->isPointerTy()
+                                       ? Arg.getType()
+                                       : Type::getInt64Ty(Builder.getContext()),
+                                   AddrSpace);
   auto AddrAscast =
       Builder.CreatePointerBitCastOrAddrSpaceCast(Addr, Input->getType());
   Builder.CreateStore(&Arg, AddrAscast);
-  auto CastAddr = Builder.CreateLoad(
-      Type::getInt32Ty(Builder.getContext())->getPointerTo(), AddrAscast);
-
-  return CastAddr;
+  auto Copy = Builder.CreateLoad(Arg.getType(), AddrAscast);
+
+  return Copy;
 }
 
 static void emitUsed(StringRef Name, std::vector<llvm::WeakTrackingVH> &List,
@@ -4384,21 +4383,6 @@
       Twine(FunctionName, "_exec_mode"));
   GVMode->setVisibility(llvm::GlobalVariable::ProtectedVisibility);
   LLVMCompilerUsed.emplace_back(GVMode);
-=======
-// Copy input from pointer or i64 to the expected argument type.
-static Value *copyInput(IRBuilderBase &Builder, unsigned AddrSpace,
-                        Value *Input, Argument &Arg) {
-  auto Addr = Builder.CreateAlloca(Arg.getType()->isPointerTy()
-                                       ? Arg.getType()
-                                       : Type::getInt64Ty(Builder.getContext()),
-                                   AddrSpace);
-  auto AddrAscast =
-      Builder.CreatePointerBitCastOrAddrSpaceCast(Addr, Input->getType());
-  Builder.CreateStore(&Arg, AddrAscast);
-  auto Copy = Builder.CreateLoad(Arg.getType(), AddrAscast);
-
-  return Copy;
->>>>>>> c4bb3e07
 }
 
 static Function *
@@ -4407,18 +4391,12 @@
                        OpenMPIRBuilder::TargetBodyGenCallbackTy &CBFunc) {
   SmallVector<Type *> ParameterTypes;
   if (OMPBuilder.Config.isTargetDevice()) {
-<<<<<<< HEAD
-    // All parameters are passed as i64
-    ParameterTypes.assign(Inputs.size(),
-                          Type::getInt64Ty(Builder.getContext()));
-=======
     // All parameters to target devices are passed as pointers
     // or i64. This assumes 64-bit address spaces/pointers.
     for (auto &Arg : Inputs)
       ParameterTypes.push_back(Arg->getType()->isPointerTy()
                                    ? Arg->getType()
                                    : Type::getInt64Ty(Builder.getContext()));
->>>>>>> c4bb3e07
   } else {
     for (auto &Arg : Inputs)
       ParameterTypes.push_back(Arg->getType());
@@ -4465,29 +4443,19 @@
     Value *Input = std::get<0>(InArg);
     Argument &Arg = std::get<1>(InArg);
 
-<<<<<<< HEAD
-    Value *CastInput =
-        OMPBuilder.Config.isTargetDevice()
-            ? castInput(Builder,
-=======
     Value *InputCopy =
         OMPBuilder.Config.isTargetDevice()
             ? copyInput(Builder,
->>>>>>> c4bb3e07
                         OMPBuilder.M.getDataLayout().getAllocaAddrSpace(),
                         Input, Arg)
             : &Arg;
 
     // Collect all the instructions
-    assert(CastInput->getType()->isPointerTy() && "Not Pointer Type");
+    assert(InputCopy->getType()->isPointerTy() && "Not Pointer Type");
     for (User *User : make_early_inc_range(Input->users()))
       if (auto Instr = dyn_cast<Instruction>(User))
         if (Instr->getFunction() == Func)
-<<<<<<< HEAD
-          Instr->replaceUsesOfWith(Input, CastInput);
-=======
           Instr->replaceUsesOfWith(Input, InputCopy);
->>>>>>> c4bb3e07
   }
 
   // Restore insert point.
